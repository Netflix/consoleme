import fnmatch
import json
import re
import sys
import time
from copy import deepcopy
from datetime import datetime
from typing import Any, Dict, List, Optional, Set, Tuple

import boto3
import pytz
import sentry_sdk
from asgiref.sync import sync_to_async
from botocore.exceptions import ClientError, ParamValidationError
from cloudaux import CloudAux
from cloudaux.aws.decorators import rate_limited
from cloudaux.aws.iam import get_managed_policy_document, get_policy
from cloudaux.aws.s3 import (
    get_bucket_location,
    get_bucket_policy,
    get_bucket_resource,
    get_bucket_tagging,
)
from cloudaux.aws.sns import get_topic_attributes
from cloudaux.aws.sqs import get_queue_attributes, get_queue_url, list_queue_tags
from cloudaux.aws.sts import boto3_cached_conn
from dateutil.parser import parse
from deepdiff import DeepDiff
from parliament import analyze_policy_string, enhance_finding
from policy_sentry.util.arns import get_account_from_arn, parse_arn

from consoleme.config import config
from consoleme.exceptions.exceptions import (
    BackgroundCheckNotPassedException,
    InvalidInvocationArgument,
    MissingConfigurationValue,
)
from consoleme.lib.account_indexers.aws_organizations import (
    retrieve_org_structure,
    retrieve_scps_for_organization,
)
from consoleme.lib.aws_config.aws_config import query
from consoleme.lib.cache import (
    retrieve_json_data_from_redis_or_s3,
    store_json_results_in_redis_and_s3,
)
from consoleme.lib.generic import sort_dict
from consoleme.lib.plugins import get_plugin_by_name
from consoleme.lib.redis import RedisHandler, redis_hget, redis_hgetex, redis_hsetex
from consoleme.models import (
    CloneRoleRequestModel,
    RoleCreationRequestModel,
    ServiceControlPolicyArrayModel,
    ServiceControlPolicyModel,
)

ALL_IAM_MANAGED_POLICIES: dict = {}
ALL_IAM_MANAGED_POLICIES_LAST_UPDATE: int = 0

log = config.get_logger(__name__)
auth = get_plugin_by_name(config.get("plugins.auth", "default_auth"))()
stats = get_plugin_by_name(config.get("plugins.metrics", "default_metrics"))()
red = RedisHandler().redis_sync()


@rate_limited()
def create_managed_policy(cloudaux, name, path, policy, description):
    log_data = {
        "function": f"{__name__}.{sys._getframe().f_code.co_name}",
        "cloudaux": cloudaux,
        "name": name,
        "path": path,
        "policy": policy,
        "description": "description",
        "message": "Creating Managed Policy",
    }
    log.debug(log_data)

    cloudaux.call(
        "iam.client.create_policy",
        PolicyName=name,
        Path=path,
        PolicyDocument=json.dumps(policy, indent=2),
        Description=description,
    )


async def needs_updating(existing_policy, new_policy):
    diff = DeepDiff(
        existing_policy, new_policy, ignore_order=True, report_repetition=True
    )
    if diff:
        return True
    return False


async def update_managed_policy(cloudaux, policy_name, new_policy, policy_arn):
    log_data = {
        "function": f"{__name__}.{sys._getframe().f_code.co_name}",
        "new_policy": new_policy,
        "policy_name": policy_name,
        "policy_arn": policy_arn,
        "message": "Updating managed policy",
    }
    log.debug(log_data)

    current_policy_versions = []
    default_policy_index = 0
    versions = await sync_to_async(cloudaux.call)(
        "iam.client.list_policy_versions", PolicyArn=policy_arn
    )
    oldest_policy_version = -1
    oldest_timestamp = None
    for i, version in enumerate(versions.get("Versions", [])):
        if version["IsDefaultVersion"]:
            default_policy_index = i
        current_policy_versions.append(version)
        if oldest_policy_version == -1 or oldest_timestamp > version["CreateDate"]:
            oldest_policy_version = i
            oldest_timestamp = version["CreateDate"]

    if len(current_policy_versions) == 5:
        pop_position = oldest_policy_version
        # Want to make sure we don't pop the default version so arbitrarily set position to oldest + 1 mod N
        # if default is also the oldest
        if default_policy_index == oldest_policy_version:
            pop_position = (oldest_policy_version + 1) % len(current_policy_versions)
        await sync_to_async(cloudaux.call)(
            "iam.client.delete_policy_version",
            PolicyArn=policy_arn,
            VersionId=current_policy_versions.pop(pop_position)["VersionId"],
        )

    await sync_to_async(cloudaux.call)(
        "iam.client.create_policy_version",
        PolicyArn=policy_arn,
        PolicyDocument=json.dumps(new_policy, indent=2),
        SetAsDefault=True,
    )


async def create_or_update_managed_policy(
    new_policy,
    policy_name,
    policy_arn,
    description,
    policy_path="/",
    existing_policy=None,
    **conn_details,
):
    log_data = {
        "function": f"{__name__}.{sys._getframe().f_code.co_name}",
        "new_policy": new_policy,
        "policy_name": policy_name,
        "policy_arn": policy_arn,
        "description": description,
        "policy_path": policy_path,
        "existing_policy": existing_policy,
        "conn_details": conn_details,
    }

    ca = await sync_to_async(CloudAux)(**conn_details)

    if not existing_policy:
        log_data["message"] = "Policy does not exist. Creating"
        log.debug(log_data)
        await sync_to_async(create_managed_policy)(
            ca, policy_name, policy_path, new_policy, description
        )
        return

    log_data["message"] = "Policy exists and needs to be updated"
    log.debug(log_data)
    # Update the managed policy
    await update_managed_policy(ca, policy_name, new_policy, policy_arn)


async def get_all_iam_managed_policies_for_account(account_id):
    global ALL_IAM_MANAGED_POLICIES_LAST_UPDATE
    global ALL_IAM_MANAGED_POLICIES

    policy_key: str = config.get(
        "redis.iam_managed_policies_key", "IAM_MANAGED_POLICIES"
    )
    current_time = time.time()
    if current_time - ALL_IAM_MANAGED_POLICIES_LAST_UPDATE > 500:
        red = await RedisHandler().redis()
        ALL_IAM_MANAGED_POLICIES = await sync_to_async(red.hgetall)(policy_key)
        ALL_IAM_MANAGED_POLICIES_LAST_UPDATE = current_time

    if ALL_IAM_MANAGED_POLICIES:
        return json.loads(ALL_IAM_MANAGED_POLICIES.get(account_id, "[]"))
    else:
        s3_bucket = config.get("account_resource_cache.s3.bucket")
        s3_key = config.get(
            "account_resource_cache.s3.file",
            "account_resource_cache/cache_{resource_type}_{account_id}_v1.json.gz",
        ).format(resource_type="managed_policies", account_id=account_id)
        return await retrieve_json_data_from_redis_or_s3(
            s3_bucket=s3_bucket, s3_key=s3_key, default=[]
        )


async def get_resource_account(arn: str) -> str:
    """Return the AWS account ID that owns a resource.

    In most cases, this will pull the ID directly from the ARN.
    If we are unsuccessful in pulling the account from ARN, we try to grab it from our resources cache
    """
    red = await RedisHandler().redis()
    resource_account: str = get_account_from_arn(arn)
    if resource_account:
        return resource_account

    resources_from_aws_config_redis_key: str = config.get(
        "aws_config_cache.redis_key", "AWSCONFIG_RESOURCE_CACHE"
    )

    if not red.exists(resources_from_aws_config_redis_key):
        # This will force a refresh of our redis cache if the data exists in S3
        await retrieve_json_data_from_redis_or_s3(
            redis_key=resources_from_aws_config_redis_key,
            s3_bucket=config.get("aws_config_cache_combined.s3.bucket"),
            s3_key=config.get(
                "aws_config_cache_combined.s3.file",
                "aws_config_cache_combined/aws_config_resource_cache_combined_v1.json.gz",
            ),
            redis_data_type="hash",
        )

    resource_info = await redis_hget(resources_from_aws_config_redis_key, arn)
    if resource_info:
        return json.loads(resource_info).get("accountId", "")
    elif "arn:aws:s3:::" in arn:
        # Try to retrieve S3 bucket information from S3 cache. This is inefficient and we should ideally have
        # retrieved this info from our AWS Config cache, but we've encountered problems with AWS Config historically
        # that have necessitated this code.
        s3_cache = await retrieve_json_data_from_redis_or_s3(
            redis_key=config.get("redis.s3_buckets_key", "S3_BUCKETS"),
            redis_data_type="hash",
        )
        search_bucket_name = arn.split(":")[-1]
        for bucket_account_id, buckets in s3_cache.items():
            buckets_j = json.loads(buckets)
            if search_bucket_name in buckets_j:
                return bucket_account_id
    return ""


async def get_resource_policy(account: str, resource_type: str, name: str, region: str):
    try:
        details = await fetch_resource_details(account, resource_type, name, region)
    except ClientError:
        # We don't have access to this resource, so we can't get the policy.
        details = {}

    # Default policy
    default_policy = {"Version": "2012-10-17", "Statement": []}

    # When NoSuchBucketPolicy, the above method returns {"Policy": {}}, so we default to blank policy
    if "Policy" in details and "Statement" not in details["Policy"]:
        details = {"Policy": default_policy}

    # Default to a blank policy
    return details.get("Policy", default_policy)


async def get_resource_policies(
    principal_arn: str, resource_actions: Dict[str, Dict[str, Any]], account: str
) -> Tuple[List[Dict], bool]:
    resource_policies: List[Dict] = []
    cross_account_request: bool = False
    for resource_name, resource_info in resource_actions.items():
        resource_account: str = resource_info.get("account", "")
        if resource_account and resource_account != account:
            # This is a cross-account request. Might need a resource policy.
            cross_account_request = True
            resource_type: str = resource_info.get("type", "")
            resource_region: str = resource_info.get("region", "")
            old_policy = await get_resource_policy(
                resource_account, resource_type, resource_name, resource_region
            )
            arns = resource_info.get("arns", [])
            actions = resource_info.get("actions", [])
            new_policy = await generate_updated_resource_policy(
                old_policy, principal_arn, arns, actions
            )

            result = {
                "resource": resource_name,
                "account": resource_account,
                "type": resource_type,
                "region": resource_region,
                "policy_document": new_policy,
            }
            resource_policies.append(result)

    return resource_policies, cross_account_request


async def generate_updated_resource_policy(
    existing: Dict,
    principal_arn: str,
    resource_arns: List[str],
    actions: List[str],
    include_resources: bool = True,
) -> Dict:
    """

    :param existing: Dict: the current existing policy document
    :param principal_arn: the Principal ARN which wants access to the resource
    :param resource_arns: the Resource ARNs
    :param actions: The list of Actions to be added
    :param include_resources: whether to include resources in the new statement or not
    :return: Dict: generated updated resource policy that includes a new statement for the listed actions
    """
    policy_dict = deepcopy(existing)
    new_statement = {
        "Effect": "Allow",
        "Principal": {"AWS": [principal_arn]},
        "Action": list(set(actions)),
    }
    if include_resources:
        new_statement["Resource"] = resource_arns
    policy_dict["Statement"].append(new_statement)
    return policy_dict


async def fetch_resource_details(
    account_id: str,
    resource_type: str,
    resource_name: str,
    region: str,
    path: str = None,
) -> dict:
    if resource_type == "s3":
        return await fetch_s3_bucket(account_id, resource_name)
    elif resource_type == "sqs":
        return await fetch_sqs_queue(account_id, region, resource_name)
    elif resource_type == "sns":
        return await fetch_sns_topic(account_id, region, resource_name)
    elif resource_type == "managed_policy":
        return await fetch_managed_policy_details(account_id, resource_name, path)
    else:
        return {}


async def fetch_managed_policy_details(
    account_id: str, resource_name: str, path: str = None
) -> Optional[Dict]:
    from consoleme.lib.policies import get_aws_config_history_url_for_resource

    if path:
        resource_name = path + "/" + resource_name
    policy_arn: str = f"arn:aws:iam::{account_id}:policy/{resource_name}"
    result: Dict = {}
    result["Policy"] = await sync_to_async(get_managed_policy_document)(
        policy_arn=policy_arn,
        account_number=account_id,
        assume_role=config.get("policies.role_name"),
        region=config.region,
        retry_max_attempts=2,
        client_kwargs=config.get("boto3.client_kwargs", {}),
    )
    policy_details = await sync_to_async(get_policy)(
        policy_arn=policy_arn,
        account_number=account_id,
        assume_role=config.get("policies.role_name"),
        region=config.region,
        retry_max_attempts=2,
        client_kwargs=config.get("boto3.client_kwargs", {}),
    )

    try:
        result["TagSet"] = policy_details["Policy"]["Tags"]
    except KeyError:
        result["TagSet"] = []
    result["config_timeline_url"] = await get_aws_config_history_url_for_resource(
        account_id,
        policy_arn,
        resource_name,
        "AWS::IAM::ManagedPolicy",
        region=config.region,
    )

    return result


async def fetch_assume_role_policy(role_arn: str) -> Optional[Dict]:
    account_id = role_arn.split(":")[4]
    role_name = role_arn.split("/")[-1]
    try:
        role = await fetch_role_details(account_id, role_name)
    except ClientError:
        # Role is most likely on an account that we do not have access to
        sentry_sdk.capture_exception()
        return None
    return role.assume_role_policy_document


async def fetch_sns_topic(account_id: str, region: str, resource_name: str) -> dict:
    from consoleme.lib.policies import get_aws_config_history_url_for_resource

    regions = await get_enabled_regions_for_account(account_id)
    if region not in regions:
        raise InvalidInvocationArgument(
            f"Region '{region}' is not valid region on account '{account_id}'."
        )

    arn: str = f"arn:aws:sns:{region}:{account_id}:{resource_name}"
    client = await sync_to_async(boto3_cached_conn)(
        "sns",
        account_number=account_id,
        assume_role=config.get("policies.role_name"),
        region=region,
        sts_client_kwargs=dict(
            region_name=config.region,
            endpoint_url=f"https://sts.{config.region}.amazonaws.com",
        ),
        client_kwargs=config.get("boto3.client_kwargs", {}),
        retry_max_attempts=2,
    )

    result: Dict = await sync_to_async(get_topic_attributes)(
        account_number=account_id,
        assume_role=config.get("policies.role_name"),
        TopicArn=arn,
        region=region,
        sts_client_kwargs=dict(
            region_name=config.region,
            endpoint_url=f"https://sts.{config.region}.amazonaws.com",
        ),
        client_kwargs=config.get("boto3.client_kwargs", {}),
        retry_max_attempts=2,
    )

    tags: Dict = await sync_to_async(client.list_tags_for_resource)(ResourceArn=arn)
    result["TagSet"] = tags["Tags"]
    if not isinstance(result["Policy"], dict):
        result["Policy"] = json.loads(result["Policy"])

    result["config_timeline_url"] = await get_aws_config_history_url_for_resource(
        account_id,
        arn,
        resource_name,
        "AWS::SNS::Topic",
        region=region,
    )
    return result


async def fetch_sqs_queue(account_id: str, region: str, resource_name: str) -> dict:
    from consoleme.lib.policies import get_aws_config_history_url_for_resource

    regions = await get_enabled_regions_for_account(account_id)
    if region not in regions:
        raise InvalidInvocationArgument(
            f"Region '{region}' is not valid region on account '{account_id}'."
        )

    queue_url: str = await sync_to_async(get_queue_url)(
        account_number=account_id,
        assume_role=config.get("policies.role_name"),
        region=region,
        QueueName=resource_name,
        sts_client_kwargs=dict(
            region_name=config.region,
            endpoint_url=f"https://sts.{config.region}.amazonaws.com",
        ),
        client_kwargs=config.get("boto3.client_kwargs", {}),
        retry_max_attempts=2,
    )

    result: Dict = await sync_to_async(get_queue_attributes)(
        account_number=account_id,
        assume_role=config.get("policies.role_name"),
        region=region,
        QueueUrl=queue_url,
        AttributeNames=["All"],
        sts_client_kwargs=dict(
            region_name=config.region,
            endpoint_url=f"https://sts.{config.region}.amazonaws.com",
        ),
        client_kwargs=config.get("boto3.client_kwargs", {}),
        retry_max_attempts=2,
    )

    tags: Dict = await sync_to_async(list_queue_tags)(
        account_number=account_id,
        assume_role=config.get("policies.role_name"),
        region=region,
        QueueUrl=queue_url,
        sts_client_kwargs=dict(
            region_name=config.region,
            endpoint_url=f"https://sts.{config.region}.amazonaws.com",
        ),
        client_kwargs=config.get("boto3.client_kwargs", {}),
        retry_max_attempts=2,
    )
    result["TagSet"]: list = []
    result["QueueUrl"]: str = queue_url
    if tags:
        result["TagSet"] = [{"Key": k, "Value": v} for k, v in tags.items()]
    if result.get("CreatedTimestamp"):
        result["created_time"] = datetime.utcfromtimestamp(
            int(result["CreatedTimestamp"])
        ).isoformat()
    if result.get("LastModifiedTimestamp"):
        result["updated_time"] = datetime.utcfromtimestamp(
            int(result["LastModifiedTimestamp"])
        ).isoformat()
    # Unfortunately, the queue_url we get from our `get_queue_url` call above doesn't match the ID of the queue in
    # AWS Config, so we must hack our own.
    queue_url_manual = (
        f"https://sqs.{region}.amazonaws.com/{account_id}/{resource_name}"
    )
    result["config_timeline_url"] = await get_aws_config_history_url_for_resource(
        account_id,
        queue_url_manual,
        resource_name,
        "AWS::SQS::Queue",
        region=region,
    )
    return result


async def get_bucket_location_with_fallback(
    bucket_name: str, account_id: str, fallback_region: str = config.region
) -> str:
    try:
        bucket_location_res = await sync_to_async(get_bucket_location)(
            Bucket=bucket_name,
            account_number=account_id,
            assume_role=config.get("policies.role_name"),
            region=config.region,
            sts_client_kwargs=dict(
                region_name=config.region,
                endpoint_url=f"https://sts.{config.region}.amazonaws.com",
            ),
            client_kwargs=config.get("boto3.client_kwargs", {}),
            retry_max_attempts=2,
        )
        bucket_location = bucket_location_res.get("LocationConstraint", fallback_region)
        if bucket_location == "EU":
            bucket_location = "eu-west-1"
        if bucket_location == "US":
            bucket_location = "us-east-1"
    except ClientError:
        bucket_location = fallback_region
        sentry_sdk.capture_exception()
    return bucket_location


async def fetch_s3_bucket(account_id: str, bucket_name: str) -> dict:
    """Fetch S3 Bucket and applicable policies

    :param account_id:
    :param bucket_name:
    :return:
    """

    from consoleme.lib.policies import get_aws_config_history_url_for_resource

    log_data: Dict = {
        "function": f"{__name__}.{sys._getframe().f_code.co_name}",
        "bucket_name": bucket_name,
        "account_id": account_id,
    }
    log.debug(log_data)
    created_time = None
    bucket_location = "us-east-1"

    try:
        bucket_resource = await sync_to_async(get_bucket_resource)(
            bucket_name,
            account_number=account_id,
            assume_role=config.get("policies.role_name"),
            region=config.region,
            sts_client_kwargs=dict(
                region_name=config.region,
                endpoint_url=f"https://sts.{config.region}.amazonaws.com",
            ),
            client_kwargs=config.get("boto3.client_kwargs", {}),
            retry_max_attempts=2,
        )
        created_time_stamp = bucket_resource.creation_date
        if created_time_stamp:
            created_time = created_time_stamp.isoformat()
    except ClientError:
        sentry_sdk.capture_exception()
    try:
        bucket_location = await get_bucket_location_with_fallback(
            bucket_name, account_id
        )
        policy: Dict = await sync_to_async(get_bucket_policy)(
            account_number=account_id,
            assume_role=config.get("policies.role_name"),
            region=bucket_location,
            Bucket=bucket_name,
            sts_client_kwargs=dict(
                region_name=config.region,
                endpoint_url=f"https://sts.{config.region}.amazonaws.com",
            ),
            client_kwargs=config.get("boto3.client_kwargs", {}),
            retry_max_attempts=2,
        )
    except ClientError as e:
        if "NoSuchBucketPolicy" in str(e):
            policy = {"Policy": "{}"}
        else:
            raise
    try:
        tags: Dict = await sync_to_async(get_bucket_tagging)(
            account_number=account_id,
            assume_role=config.get("policies.role_name"),
            region=bucket_location,
            Bucket=bucket_name,
            sts_client_kwargs=dict(
                region_name=config.region,
                endpoint_url=f"https://sts.{config.region}.amazonaws.com",
            ),
            client_kwargs=config.get("boto3.client_kwargs", {}),
            retry_max_attempts=2,
        )
    except ClientError as e:
        if "NoSuchTagSet" in str(e):
            tags = {"TagSet": []}
        else:
            raise

    result: Dict = {**policy, **tags, "created_time": created_time}
    result["config_timeline_url"] = await get_aws_config_history_url_for_resource(
        account_id,
        bucket_name,
        bucket_name,
        "AWS::S3::Bucket",
        region=bucket_location,
    )
    result["Policy"] = json.loads(result["Policy"])

    return result


async def raise_if_background_check_required_and_no_background_check(role, user):
    for compliance_account_id in config.get("aws.compliance_account_ids", []):
        if compliance_account_id == role.split(":")[4]:
            user_info = await auth.get_user_info(user, object=True)
            if not user_info.passed_background_check:
                function = f"{__name__}.{sys._getframe().f_code.co_name}"
                log_data: dict = {
                    "function": function,
                    "user": user,
                    "role": role,
                    "message": "User trying to access SEG role without background check",
                }
                log.error(log_data)
                stats.count(
                    f"{function}.access_denied_background_check_not_passed",
                    tags={"function": function, "user": user, "role": role},
                )
                raise BackgroundCheckNotPassedException(
                    config.get(
                        "aws.background_check_not_passed",
                        "You must have passed a background check to access role "
                        "{role}.",
                    ).format(role=role)
                )


def apply_managed_policy_to_role(
    role: Dict, policy_name: str, session_name: str
) -> bool:
    """
    Apply a managed policy to a role.
    :param role: An AWS role dictionary (from a boto3 get_role or get_account_authorization_details call)
    :param policy_name: Name of managed policy to add to role
    :param session_name: Name of session to assume role with. This is an identifier that will be logged in CloudTrail
    :return:
    """
    function = f"{__name__}.{sys._getframe().f_code.co_name}"
    log_data = {
        "function": function,
        "role": role,
        "policy_name": policy_name,
        "session_name": session_name,
    }
    account_id = role.get("Arn").split(":")[4]
    policy_arn = f"arn:aws:iam::{account_id}:policy/{policy_name}"
    client = boto3_cached_conn(
        "iam",
        account_number=account_id,
        assume_role=config.get("policies.role_name"),
        session_name=session_name,
        retry_max_attempts=2,
        client_kwargs=config.get("boto3.client_kwargs", {}),
    )

    client.attach_role_policy(RoleName=role.get("RoleName"), PolicyArn=policy_arn)
    log_data["message"] = "Applied managed policy to role"
    log.debug(log_data)
    stats.count(
        f"{function}.attach_role_policy",
        tags={"role": role.get("Arn"), "policy": policy_arn},
    )
    return True


async def delete_iam_user(account_id, iam_user_name, username) -> bool:
    """
    This function assumes the user has already been pre-authorized to delete an IAM user. it will detach all managed
    policies, delete all inline policies, delete all access keys, and finally delete the IAM user.

    :param account_id: Account ID that the IAM user is on
    :param iam_user_name: name of IAM user to delete
    :param username: actor's username
    :return:
    """
    log_data = {
        "function": f"{__name__}.{sys._getframe().f_code.co_name}",
        "message": "Attempting to delete role",
        "account_id": account_id,
        "iam_user_name": iam_user_name,
        "user": username,
    }
    log.info(log_data)
    iam_user = await fetch_iam_user_details(account_id, iam_user_name)

    # Detach managed policies
    for policy in await sync_to_async(iam_user.attached_policies.all)():
        await sync_to_async(policy.load)()
        log.info(
            {
                **log_data,
                "message": "Detaching managed policy from user",
                "policy_arn": policy.arn,
            }
        )
        await sync_to_async(policy.detach_user)(UserName=iam_user)

    # Delete Inline policies
    for policy in await sync_to_async(iam_user.policies.all)():
        await sync_to_async(policy.load)()
        log.info(
            {
                **log_data,
                "message": "Deleting inline policy on user",
                "policy_name": policy.name,
            }
        )
        await sync_to_async(policy.delete)()

    log.info({**log_data, "message": "Performing access key deletion"})
    access_keys = iam_user.access_keys.all()
    for access_key in access_keys:
        access_key.delete()

    log.info({**log_data, "message": "Performing user deletion"})
    await sync_to_async(iam_user.delete)()
    stats.count(
        f"{log_data['function']}.success", tags={"iam_user_name": iam_user_name}
    )
    return True


async def delete_iam_role(account_id, role_name, username) -> bool:
    log_data = {
        "function": f"{__name__}.{sys._getframe().f_code.co_name}",
        "message": "Attempting to delete role",
        "account_id": account_id,
        "role_name": role_name,
        "user": username,
    }
    log.info(log_data)
    role = await fetch_role_details(account_id, role_name)

    for instance_profile in await sync_to_async(role.instance_profiles.all)():
        await sync_to_async(instance_profile.load)()
        log.info(
            {
                **log_data,
                "message": "Removing and deleting instance profile from role",
                "instance_profile": instance_profile.name,
            }
        )
        await sync_to_async(instance_profile.remove_role)(RoleName=role.name)
        await sync_to_async(instance_profile.delete)()

    # Detach managed policies
    for policy in await sync_to_async(role.attached_policies.all)():
        await sync_to_async(policy.load)()
        log.info(
            {
                **log_data,
                "message": "Detaching managed policy from role",
                "policy_arn": policy.arn,
            }
        )
        await sync_to_async(policy.detach_role)(RoleName=role_name)

    # Delete Inline policies
    for policy in await sync_to_async(role.policies.all)():
        await sync_to_async(policy.load)()
        log.info(
            {
                **log_data,
                "message": "Deleting inline policy on role",
                "policy_name": policy.name,
            }
        )
        await sync_to_async(policy.delete)()

    log.info({**log_data, "message": "Performing role deletion"})
    await sync_to_async(role.delete)()
    stats.count(f"{log_data['function']}.success", tags={"role_name": role_name})


async def fetch_role_details(account_id, role_name):
    log_data = {
        "function": f"{__name__}.{sys._getframe().f_code.co_name}",
        "message": "Attempting to fetch role details",
        "account": account_id,
        "role": role_name,
    }
    log.info(log_data)
    iam_resource = await sync_to_async(boto3_cached_conn)(
        "iam",
        service_type="resource",
        account_number=account_id,
        region=config.region,
        assume_role=config.get("policies.role_name"),
        session_name="fetch_role_details",
        retry_max_attempts=2,
        client_kwargs=config.get("boto3.client_kwargs", {}),
    )
    try:
        iam_role = await sync_to_async(iam_resource.Role)(role_name)
    except ClientError as ce:
        if ce.response["Error"]["Code"] == "NoSuchEntity":
            log_data["message"] = "Requested role doesn't exist"
            log.error(log_data)
        raise
    await sync_to_async(iam_role.load)()
    return iam_role


async def fetch_iam_user_details(account_id, iam_user_name):
    """
    Fetches details about an IAM user from AWS. If `policies.role_name` configuration
    is set, the hub (central) account ConsoleMeInstanceProfile role will assume the
    configured role to perform the action.

    :param account_id: account ID
    :param iam_user_name: IAM user name
    :return: iam_user resource
    """
    log_data = {
        "function": f"{__name__}.{sys._getframe().f_code.co_name}",
        "message": "Attempting to fetch role details",
        "account": account_id,
        "iam_user_name": iam_user_name,
    }
    log.info(log_data)
    iam_resource = await sync_to_async(boto3_cached_conn)(
        "iam",
        service_type="resource",
        account_number=account_id,
        region=config.region,
        assume_role=config.get("policies.role_name"),
        session_name="fetch_iam_user_details",
        retry_max_attempts=2,
        client_kwargs=config.get("boto3.client_kwargs", {}),
    )
    try:
        iam_user = await sync_to_async(iam_resource.User)(iam_user_name)
    except ClientError as ce:
        if ce.response["Error"]["Code"] == "NoSuchEntity":
            log_data["message"] = "Requested user doesn't exist"
            log.error(log_data)
        raise
    await sync_to_async(iam_user.load)()
    return iam_user


async def create_iam_role(create_model: RoleCreationRequestModel, username):
    """
    Creates IAM role.
    :param create_model: RoleCreationRequestModel, which has the following attributes:
        account_id: destination account's ID
        role_name: destination role name
        description: optional string - description of the role
                     default: Role created by {username} through ConsoleMe
        instance_profile: optional boolean - whether to create an instance profile and attach it to the role or not
                     default: True
    :param username: username of user requesting action
    :return: results: - indicating the results of each action
    """
    log_data = {
        "function": f"{__name__}.{sys._getframe().f_code.co_name}",
        "message": "Attempting to create role",
        "account_id": create_model.account_id,
        "role_name": create_model.role_name,
        "user": username,
    }
    log.info(log_data)

    default_trust_policy = config.get(
        "user_role_creator.default_trust_policy",
        {
            "Version": "2012-10-17",
            "Statement": [
                {
                    "Effect": "Allow",
                    "Principal": {"Service": "ec2.amazonaws.com"},
                    "Action": "sts:AssumeRole",
                }
            ],
        },
    )
    if default_trust_policy is None:
        raise MissingConfigurationValue(
            "Missing Default Assume Role Policy Configuration"
        )
    if create_model.description:
        description = create_model.description
    else:
        description = f"Role created by {username} through ConsoleMe"

    iam_client = await sync_to_async(boto3_cached_conn)(
        "iam",
        service_type="client",
        account_number=create_model.account_id,
        region=config.region,
        assume_role=config.get("policies.role_name"),
        session_name="create_role_" + username,
        retry_max_attempts=2,
        client_kwargs=config.get("boto3.client_kwargs", {}),
    )
    results = {"errors": 0, "role_created": "false", "action_results": []}
    try:
        await sync_to_async(iam_client.create_role)(
            RoleName=create_model.role_name,
            AssumeRolePolicyDocument=json.dumps(default_trust_policy),
            Description=description,
            Tags=[],
        )
        results["action_results"].append(
            {
                "status": "success",
                "message": f"Role arn:aws:iam::{create_model.account_id}:role/{create_model.role_name} "
                f"successfully created",
            }
        )
        results["role_created"] = "true"
    except Exception as e:
        log_data["message"] = "Exception occurred creating role"
        log_data["error"] = str(e)
        log.error(log_data, exc_info=True)
        results["action_results"].append(
            {
                "status": "error",
                "message": f"Error creating role {create_model.role_name} in account {create_model.account_id}:"
                + str(e),
            }
        )
        results["errors"] += 1
        sentry_sdk.capture_exception()
        # Since we were unable to create the role, no point continuing, just return
        return results

    # If here, role has been successfully created, add status updates for each action
    results["action_results"].append(
        {
            "status": "success",
            "message": "Successfully added default Assume Role Policy Document",
        }
    )
    results["action_results"].append(
        {
            "status": "success",
            "message": "Successfully added description: " + description,
        }
    )

    # Create instance profile and attach if specified
    if create_model.instance_profile:
        try:
            await sync_to_async(iam_client.create_instance_profile)(
                InstanceProfileName=create_model.role_name
            )
            await sync_to_async(iam_client.add_role_to_instance_profile)(
                InstanceProfileName=create_model.role_name,
                RoleName=create_model.role_name,
            )
            results["action_results"].append(
                {
                    "status": "success",
                    "message": f"Successfully added instance profile {create_model.role_name} to role "
                    f"{create_model.role_name}",
                }
            )
        except Exception as e:
            log_data[
                "message"
            ] = "Exception occurred creating/attaching instance profile"
            log_data["error"] = str(e)
            log.error(log_data, exc_info=True)
            sentry_sdk.capture_exception()
            results["action_results"].append(
                {
                    "status": "error",
                    "message": f"Error creating/attaching instance profile {create_model.role_name} to role: "
                    + str(e),
                }
            )
            results["errors"] += 1

    stats.count(
        f"{log_data['function']}.success", tags={"role_name": create_model.role_name}
    )
    log_data["message"] = "Successfully created role"
    log.info(log_data)
    # Force caching of role
    try:
        aws = get_plugin_by_name(config.get("plugins.aws", "default_aws"))()
        role_arn = (
            f"arn:aws:iam::{create_model.account_id}:role/{create_model.role_name}"
        )
        await aws.fetch_iam_role(create_model.account_id, role_arn, force_refresh=True)
    except Exception as e:
        log.error({**log_data, "message": "Unable to cache role", "error": str(e)})
        sentry_sdk.capture_exception()
    return results


async def clone_iam_role(clone_model: CloneRoleRequestModel, username):
    """
    Clones IAM role within same account or across account, always creating and attaching instance profile if one exists
    on the source role.
    ;param username: username of user requesting action
    ;:param clone_model: CloneRoleRequestModel, which has the following attributes:
        account_id: source role's account ID
        role_name: source role's name
        dest_account_id: destination role's account ID (may be same as account_id)
        dest_role_name: destination role's name
        clone_options: dict to indicate what to copy when cloning:
            assume_role_policy: bool
                default: False - uses default ConsoleMe AssumeRolePolicy
            tags: bool
                default: False - defaults to no tags
            copy_description: bool
                default: False - defaults to copying provided description or default description
            description: string
                default: "Role cloned via ConsoleMe by `username` from `arn:aws:iam::<account_id>:role/<role_name>`
                if copy_description is True, then description is ignored
            inline_policies: bool
                default: False - defaults to no inline policies
            managed_policies: bool
                default: False - defaults to no managed policies
    :return: results: - indicating the results of each action
    """

    log_data = {
        "function": f"{__name__}.{sys._getframe().f_code.co_name}",
        "message": "Attempting to clone role",
        "account_id": clone_model.account_id,
        "role_name": clone_model.role_name,
        "dest_account_id": clone_model.dest_account_id,
        "dest_role_name": clone_model.dest_role_name,
        "user": username,
    }
    log.info(log_data)
    role = await fetch_role_details(clone_model.account_id, clone_model.role_name)

    default_trust_policy = config.get("user_role_creator.default_trust_policy")
    trust_policy = (
        role.assume_role_policy_document
        if clone_model.options.assume_role_policy
        else default_trust_policy
    )
    if trust_policy is None:
        raise MissingConfigurationValue(
            "Missing Default Assume Role Policy Configuration"
        )

    if (
        clone_model.options.copy_description
        and role.description is not None
        and role.description != ""
    ):
        description = role.description
    elif (
        clone_model.options.description is not None
        and clone_model.options.description != ""
    ):
        description = clone_model.options.description
    else:
        description = f"Role cloned via ConsoleMe by {username} from {role.arn}"

    tags = role.tags if clone_model.options.tags and role.tags else []

    iam_client = await sync_to_async(boto3_cached_conn)(
        "iam",
        service_type="client",
        account_number=clone_model.dest_account_id,
        region=config.region,
        assume_role=config.get("policies.role_name"),
        session_name="clone_role_" + username,
        retry_max_attempts=2,
        client_kwargs=config.get("boto3.client_kwargs", {}),
    )
    results = {"errors": 0, "role_created": "false", "action_results": []}
    try:
        await sync_to_async(iam_client.create_role)(
            RoleName=clone_model.dest_role_name,
            AssumeRolePolicyDocument=json.dumps(trust_policy),
            Description=description,
            Tags=tags,
        )
        results["action_results"].append(
            {
                "status": "success",
                "message": f"Role arn:aws:iam::{clone_model.dest_account_id}:role/{clone_model.dest_role_name} "
                f"successfully created",
            }
        )
        results["role_created"] = "true"
    except Exception as e:
        log_data["message"] = "Exception occurred creating cloned role"
        log_data["error"] = str(e)
        log.error(log_data, exc_info=True)
        results["action_results"].append(
            {
                "status": "error",
                "message": f"Error creating role {clone_model.dest_role_name} in account {clone_model.dest_account_id}:"
                + str(e),
            }
        )
        results["errors"] += 1
        sentry_sdk.capture_exception()
        # Since we were unable to create the role, no point continuing, just return
        return results

    if clone_model.options.tags:
        results["action_results"].append(
            {"status": "success", "message": "Successfully copied tags"}
        )
    if clone_model.options.assume_role_policy:
        results["action_results"].append(
            {
                "status": "success",
                "message": "Successfully copied Assume Role Policy Document",
            }
        )
    else:
        results["action_results"].append(
            {
                "status": "success",
                "message": "Successfully added default Assume Role Policy Document",
            }
        )
    if (
        clone_model.options.copy_description
        and role.description is not None
        and role.description != ""
    ):
        results["action_results"].append(
            {"status": "success", "message": "Successfully copied description"}
        )
    elif clone_model.options.copy_description:
        results["action_results"].append(
            {
                "status": "error",
                "message": "Failed to copy description, so added default description: "
                + description,
            }
        )
    else:
        results["action_results"].append(
            {
                "status": "success",
                "message": "Successfully added description: " + description,
            }
        )
    # Create instance profile and attach if it exists in source role
    if len(list(await sync_to_async(role.instance_profiles.all)())) > 0:
        try:
            await sync_to_async(iam_client.create_instance_profile)(
                InstanceProfileName=clone_model.dest_role_name
            )
            await sync_to_async(iam_client.add_role_to_instance_profile)(
                InstanceProfileName=clone_model.dest_role_name,
                RoleName=clone_model.dest_role_name,
            )
            results["action_results"].append(
                {
                    "status": "success",
                    "message": f"Successfully added instance profile {clone_model.dest_role_name} to role "
                    f"{clone_model.dest_role_name}",
                }
            )
        except Exception as e:
            log_data[
                "message"
            ] = "Exception occurred creating/attaching instance profile"
            log_data["error"] = str(e)
            log.error(log_data, exc_info=True)
            sentry_sdk.capture_exception()
            results["action_results"].append(
                {
                    "status": "error",
                    "message": f"Error creating/attaching instance profile {clone_model.dest_role_name} to role: "
                    + str(e),
                }
            )
            results["errors"] += 1

    # other optional attributes to copy over after role has been successfully created

    cloned_role = await fetch_role_details(
        clone_model.dest_account_id, clone_model.dest_role_name
    )

    # Copy inline policies
    if clone_model.options.inline_policies:
        for src_policy in await sync_to_async(role.policies.all)():
            await sync_to_async(src_policy.load)()
            try:
                dest_policy = await sync_to_async(cloned_role.Policy)(src_policy.name)
                await sync_to_async(dest_policy.put)(
                    PolicyDocument=json.dumps(src_policy.policy_document)
                )
                results["action_results"].append(
                    {
                        "status": "success",
                        "message": f"Successfully copied inline policy {src_policy.name}",
                    }
                )
            except Exception as e:
                log_data["message"] = "Exception occurred copying inline policy"
                log_data["error"] = str(e)
                log.error(log_data, exc_info=True)
                sentry_sdk.capture_exception()
                results["action_results"].append(
                    {
                        "status": "error",
                        "message": f"Error copying inline policy {src_policy.name}: "
                        + str(e),
                    }
                )
                results["errors"] += 1

    # Copy managed policies
    if clone_model.options.managed_policies:
        for src_policy in await sync_to_async(role.attached_policies.all)():
            await sync_to_async(src_policy.load)()
            dest_policy_arn = src_policy.arn.replace(
                clone_model.account_id, clone_model.dest_account_id
            )
            try:
                await sync_to_async(cloned_role.attach_policy)(
                    PolicyArn=dest_policy_arn
                )
                results["action_results"].append(
                    {
                        "status": "success",
                        "message": f"Successfully attached managed policy {src_policy.arn} as {dest_policy_arn}",
                    }
                )
            except Exception as e:
                log_data["message"] = "Exception occurred copying managed policy"
                log_data["error"] = str(e)
                log.error(log_data, exc_info=True)
                sentry_sdk.capture_exception()
                results["action_results"].append(
                    {
                        "status": "error",
                        "message": f"Error attaching managed policy {dest_policy_arn}: "
                        + str(e),
                    }
                )
                results["errors"] += 1

    stats.count(
        f"{log_data['function']}.success", tags={"role_name": clone_model.role_name}
    )
    log_data["message"] = "Successfully cloned role"
    log.info(log_data)
    return results


def role_has_tag(role: Dict, key: str, value: Optional[str] = None) -> bool:
    """
    Checks a role dictionary and determine of the role has the specified tag. If `value` is passed,
    This function will only return true if the tag's value matches the `value` variable.
    :param role: An AWS role dictionary (from a boto3 get_role or get_account_authorization_details call)
    :param key: key of the tag
    :param value: optional value of the tag
    :return:
    """
    for tag in role.get("Tags", []):
        if tag.get("Key") == key:
            if not value or tag.get("Value") == value:
                return True
    return False


def role_has_managed_policy(role: Dict, managed_policy_name: str) -> bool:
    """
    Checks a role dictionary to determine if a managed policy is attached
    :param role: An AWS role dictionary (from a boto3 get_role or get_account_authorization_details call)
    :param managed_policy_name: the name of the managed policy
    :return:
    """

    for managed_policy in role.get("AttachedManagedPolicies", []):
        if managed_policy.get("PolicyName") == managed_policy_name:
            return True
    return False


def role_newer_than_x_days(role: Dict, days: int) -> bool:
    """
    Checks a role dictionary to determine if it is newer than the specified number of days
    :param role:  An AWS role dictionary (from a boto3 get_role or get_account_authorization_details call)
    :param days: number of days
    :return:
    """
    if isinstance(role.get("CreateDate"), str):
        role["CreateDate"] = parse(role.get("CreateDate"))
    role_age = datetime.now(tz=pytz.utc) - role.get("CreateDate")
    if role_age.days < days:
        return True
    return False


def is_role_instance_profile(role: Dict) -> bool:
    """
    Checks a role naively to determine if it is associate with an instance profile.
    We only check by name, and not the actual attached instance profiles.
    :param role: An AWS role dictionary (from a boto3 get_role or get_account_authorization_details call)
    :return:
    """
    return role.get("RoleName").endswith("InstanceProfile")


def get_region_from_arn(arn):
    """Given an ARN, return the region in the ARN, if it is available. In certain cases like S3 it is not"""
    result = parse_arn(arn)
    # Support S3 buckets with no values under region
    if result["region"] is None:
        result = ""
    else:
        result = result["region"]
    return result


def get_resource_from_arn(arn):
    """Given an ARN, parse it according to ARN namespacing and return the resource. See
    http://docs.aws.amazon.com/general/latest/gr/aws-arns-and-namespaces.html for more details on ARN namespacing.
    """
    result = parse_arn(arn)
    return result["resource"]


def get_service_from_arn(arn):
    """Given an ARN string, return the service """
    result = parse_arn(arn)
    return result["service"]


async def get_enabled_regions_for_account(account_id: str) -> Set[str]:
    """
    Returns a list of regions enabled for an account based on an EC2 Describe Regions call. Can be overridden with a
    global configuration of static regions (Configuration key: `celery.sync_regions`), or a configuration of specific
    regions per account (Configuration key:  `get_enabled_regions_for_account.{account_id}`)
    """
    enabled_regions_for_account = config.get(
        f"get_enabled_regions_for_account.{account_id}"
    )
    if enabled_regions_for_account:
        return enabled_regions_for_account

    celery_sync_regions = config.get("celery.sync_regions", [])
    if celery_sync_regions:
        return celery_sync_regions

    client = await sync_to_async(boto3_cached_conn)(
        "ec2",
        account_number=account_id,
        assume_role=config.get("policies.role_name"),
        read_only=True,
        retry_max_attempts=2,
        client_kwargs=config.get("boto3.client_kwargs", {}),
    )

    regions = await sync_to_async(client.describe_regions)()
    return {r["RegionName"] for r in regions["Regions"]}


async def access_analyzer_validate_policy(
    policy: str, log_data, policy_type: str = "IDENTITY_POLICY"
) -> List[Dict[str, Any]]:
    try:
        enhanced_findings = []
        client = await sync_to_async(boto3.client)(
            "accessanalyzer",
            region_name=config.region,
            **config.get("boto3.client_kwargs", {}),
        )
        access_analyzer_response = await sync_to_async(client.validate_policy)(
            policyDocument=policy,
            policyType=policy_type,  # ConsoleMe only supports identity policy analysis currently
        )
        for finding in access_analyzer_response.get("findings", []):
            for location in finding.get("locations", []):
                enhanced_findings.append(
                    {
                        "issue": finding.get("issueCode"),
                        "detail": "",
                        "location": {
                            "line": location.get("span", {})
                            .get("start", {})
                            .get("line"),
                            "column": location.get("span", {})
                            .get("start", {})
                            .get("column"),
                            "filepath": None,
                        },
                        "severity": finding.get("findingType"),
                        "title": finding.get("issueCode"),
                        "description": finding.get("findingDetails"),
                    }
                )
        return enhanced_findings
    except (ParamValidationError, ClientError) as e:
        log.error(
            {
                **log_data,
                "function": f"{__name__}.{sys._getframe().f_code.co_name}",
                "message": "Error retrieving Access Analyzer data",
                "policy": policy,
                "error": str(e),
            }
        )
        sentry_sdk.capture_exception()
        return []


async def parliament_validate_iam_policy(policy: str) -> List[Dict[str, Any]]:
    analyzed_policy = await sync_to_async(analyze_policy_string)(policy)
    findings = analyzed_policy.findings

    enhanced_findings = []

    for finding in findings:
        enhanced_finding = await sync_to_async(enhance_finding)(finding)
        enhanced_findings.append(
            {
                "issue": enhanced_finding.issue,
                "detail": json.dumps(enhanced_finding.detail),
                "location": enhanced_finding.location,
                "severity": enhanced_finding.severity,
                "title": enhanced_finding.title,
                "description": enhanced_finding.description,
            }
        )
    return enhanced_findings


async def validate_iam_policy(policy: str, log_data: Dict):
    parliament_findings: List = await parliament_validate_iam_policy(policy)
    access_analyzer_findings: List = await access_analyzer_validate_policy(
        policy, log_data, policy_type="IDENTITY_POLICY"
    )
    return parliament_findings + access_analyzer_findings


async def get_all_scps(force_sync=False) -> Dict[str, List[ServiceControlPolicyModel]]:
    """Retrieve a dictionary containing all Service Control Policies across organizations

    Args:
        force_sync: force a cache update
    """
    redis_key = config.get(
        "cache_scps_across_organizations.redis.key.all_scps_key", "ALL_AWS_SCPS"
    )
    scps = await retrieve_json_data_from_redis_or_s3(
        redis_key,
        s3_bucket=config.get("cache_scps_across_organizations.s3.bucket"),
        s3_key=config.get(
            "cache_scps_across_organizations.s3.file", "scps/cache_scps_v1.json.gz"
        ),
        default={},
        max_age=86400,
    )
    if force_sync or not scps:
        scps = await cache_all_scps()
    scp_models = {}
    for account, org_scps in scps.items():
        scp_models[account] = [ServiceControlPolicyModel(**scp) for scp in org_scps]
    return scp_models


async def cache_all_scps() -> Dict[str, Any]:
    """Store a dictionary of all Service Control Policies across organizations in the cache"""
    all_scps = {}
    for organization in config.get("cache_accounts_from_aws_organizations", []):
        org_account_id = organization.get("organizations_master_account_id")
        role_to_assume = organization.get(
            "organizations_master_role_to_assume", config.get("policies.role_name")
        )
        if not org_account_id:
            raise MissingConfigurationValue(
                "Your AWS Organizations Master Account ID is not specified in configuration. "
                "Unable to sync accounts from "
                "AWS Organizations"
            )

        if not role_to_assume:
            raise MissingConfigurationValue(
                "ConsoleMe doesn't know what role to assume to retrieve account information "
                "from AWS Organizations. please set the appropriate configuration value."
            )
        org_scps = await retrieve_scps_for_organization(
            org_account_id, role_to_assume=role_to_assume, region=config.region
        )
        all_scps[org_account_id] = org_scps
    redis_key = config.get(
        "cache_scps_across_organizations.redis.key.all_scps_key", "ALL_AWS_SCPS"
    )
    s3_bucket = None
    s3_key = None
    if config.region == config.get("celery.active_region", config.region) or config.get(
        "environment"
    ) in ["dev", "test"]:
        s3_bucket = config.get("cache_scps_across_organizations.s3.bucket")
        s3_key = config.get(
            "cache_scps_across_organizations.s3.file", "scps/cache_scps_v1.json.gz"
        )
    await store_json_results_in_redis_and_s3(
        all_scps,
        redis_key=redis_key,
        s3_bucket=s3_bucket,
        s3_key=s3_key,
    )
    return all_scps


async def get_org_structure(force_sync=False) -> Dict[str, Any]:
    """Retrieve a dictionary containing the organization structure

    Args:
        force_sync: force a cache update
    """
    redis_key = config.get(
        "cache_organization_structure.redis.key.org_structure_key", "AWS_ORG_STRUCTURE"
    )
    org_structure = await retrieve_json_data_from_redis_or_s3(
        redis_key,
        s3_bucket=config.get("cache_organization_structure.s3.bucket"),
        s3_key=config.get(
            "cache_organization_structure.s3.file",
            "scps/cache_org_structure_v1.json.gz",
        ),
        default={},
    )
    if force_sync or not org_structure:
        org_structure = await cache_org_structure()
    return org_structure


async def cache_org_structure() -> Dict[str, Any]:
    """Store a dictionary of the organization structure in the cache"""
    all_org_structure = {}
    for organization in config.get("cache_accounts_from_aws_organizations", []):
        org_account_id = organization.get("organizations_master_account_id")
        role_to_assume = organization.get(
            "organizations_master_role_to_assume", config.get("policies.role_name")
        )
        if not org_account_id:
            raise MissingConfigurationValue(
                "Your AWS Organizations Master Account ID is not specified in configuration. "
                "Unable to sync accounts from "
                "AWS Organizations"
            )

        if not role_to_assume:
            raise MissingConfigurationValue(
                "ConsoleMe doesn't know what role to assume to retrieve account information "
                "from AWS Organizations. please set the appropriate configuration value."
            )
        org_structure = await retrieve_org_structure(
            org_account_id, region=config.region
        )
        all_org_structure.update(org_structure)
    redis_key = config.get(
        "cache_organization_structure.redis.key.org_structure_key", "AWS_ORG_STRUCTURE"
    )
    s3_bucket = None
    s3_key = None
    if config.region == config.get("celery.active_region", config.region) or config.get(
        "environment"
    ) in ["dev", "test"]:
        s3_bucket = config.get("cache_organization_structure.s3.bucket")
        s3_key = config.get(
            "cache_organization_structure.s3.file",
            "scps/cache_org_structure_v1.json.gz",
        )
    await store_json_results_in_redis_and_s3(
        all_org_structure,
        redis_key=redis_key,
        s3_bucket=s3_bucket,
        s3_key=s3_key,
    )
    return all_org_structure


async def _is_member_of_ou(
    identifier: str, ou: Dict[str, Any]
) -> Tuple[bool, Set[str]]:
    """Recursively walk org structure to determine if the account or OU is in the org and, if so, return all OUs of which the account or OU is a member

    Args:
        identifier: AWS account or OU ID
        ou: dictionary representing the organization/organizational unit structure to search
    """
    found = False
    ou_path = set()
    for child in ou.get("Children", []):
        if child.get("Id") == identifier:
            found = True
        elif child.get("Type") == "ORGANIZATIONAL_UNIT":
            found, ou_path = await _is_member_of_ou(identifier, child)
        if found:
            ou_path.add(ou.get("Id"))
            break
    return found, ou_path


async def get_organizational_units_for_account(identifier: str) -> Set[str]:
    """Return a set of Organizational Unit IDs for a given account or OU ID

    Args:
        identifier: AWS account or OU ID
    """
    all_orgs = await get_org_structure()
    organizational_units = set()
    for org_id, org_structure in all_orgs.items():
        found, organizational_units = await _is_member_of_ou(identifier, org_structure)
        if found:
            break
    if not organizational_units:
        log.warning("could not find account in organization")
    return organizational_units


async def _scp_targets_account_or_ou(
    scp: ServiceControlPolicyModel, identifier: str, organizational_units: Set[str]
) -> bool:
    """Return True if the provided SCP targets the account or OU identifier provided

    Args:
        scp: Service Control Policy whose targets we check
        identifier: AWS account or OU ID
        organizational_units: set of IDs for OUs of which the identifier is a member
    """
    for target in scp.targets:
        if target.target_id == identifier or target.target_id in organizational_units:
            return True
    return False


async def get_scps_for_account_or_ou(identifier: str) -> ServiceControlPolicyArrayModel:
    """Retrieve a list of Service Control Policies for the account or OU specified by the identifier

    Args:
        identifier: AWS account or OU ID
    """
    all_scps = await get_all_scps()
    account_ous = await get_organizational_units_for_account(identifier)
    scps_for_account = []
    for org_account_id, scps in all_scps.items():
        # Iterate through each org's SCPs and see if the provided account_id is in the targets
        for scp in scps:
            if await _scp_targets_account_or_ou(scp, identifier, account_ous):
                scps_for_account.append(scp)
    scps = ServiceControlPolicyArrayModel(__root__=scps_for_account)
    return scps


async def minimize_iam_policy_statements(
    inline_iam_policy_statements: List[Dict], disregard_sid=True
) -> List[Dict]:
    """
    Minimizes a list of inline IAM policy statements.

    1. Policies that are identical except for the resources will have the resources merged into a single statement
    with the same actions, effects, conditions, etc.

    2. Policies that have an identical resource, but different actions, will be combined if the rest of the policy
    is identical.
    :param inline_iam_policy_statements: A list of IAM policy statement dictionaries
    :return: A potentially more compact list of IAM policy statement dictionaries
    """
    exclude_ids = []
    minimized_statements = []

    inline_iam_policy_statements = await normalize_policies(
        inline_iam_policy_statements
    )

    for i in range(len(inline_iam_policy_statements)):
        inline_iam_policy_statement = inline_iam_policy_statements[i]
        if disregard_sid:
            inline_iam_policy_statement.pop("Sid", None)
        if i in exclude_ids:
            # We've already combined this policy with another. Ignore it.
            continue
        for j in range(i + 1, len(inline_iam_policy_statements)):
            if j in exclude_ids:
                # We've already combined this policy with another. Ignore it.
                continue
            inline_iam_policy_statement_to_compare = inline_iam_policy_statements[j]
            if disregard_sid:
                inline_iam_policy_statement_to_compare.pop("Sid", None)
            # Check to see if policy statements are identical except for a given element. Merge the policies
            # if possible.
            for element in [
                "Resource",
                "Action",
                "NotAction",
                "NotResource",
                "NotPrincipal",
            ]:
                if not (
                    inline_iam_policy_statement.get(element)
                    or inline_iam_policy_statement_to_compare.get(element)
                ):
                    # This function won't handle `Condition`.
                    continue
                diff = DeepDiff(
                    inline_iam_policy_statement,
                    inline_iam_policy_statement_to_compare,
                    ignore_order=True,
                    exclude_paths=[f"root['{element}']"],
                )
                if not diff:
                    exclude_ids.append(j)
                    # Policy can be minimized
                    inline_iam_policy_statement[element] = sorted(
                        list(
                            set(
                                inline_iam_policy_statement[element]
                                + inline_iam_policy_statement_to_compare[element]
                            )
                        )
                    )
                    break

    for i in range(len(inline_iam_policy_statements)):
        if i not in exclude_ids:
            inline_iam_policy_statements[i] = sort_dict(inline_iam_policy_statements[i])
            minimized_statements.append(inline_iam_policy_statements[i])
    # TODO(cccastrapel): Intelligently combine actions and/or resources if they include wildcards
    minimized_statements = await normalize_policies(minimized_statements)
    return minimized_statements


async def normalize_policies(policies: List[Any]) -> List[Any]:
    """
    Normalizes policy statements to ensure appropriate AWS policy elements are lists (such as actions and resources),
    lowercase, and sorted. It will remove duplicate entries and entries that are superseded by other elements.
    """

    for policy in policies:
        for element in [
            "Resource",
            "Action",
            "NotAction",
            "NotResource",
            "NotPrincipal",
        ]:
            if not policy.get(element):
                continue
            if isinstance(policy.get(element), str):
                policy[element] = [policy[element]]
            # Policy elements can be lowercased, except for resources. Some resources
            # (such as IAM roles) are case sensitive
            if element in ["Resource", "NotResource", "NotPrincipal"]:
                policy[element] = list(set(policy[element]))
            else:
                policy[element] = list(set([x.lower() for x in policy[element]]))
            modified_elements = set()
            for i in range(len(policy[element])):
                matched = False
                # Sorry for the magic. this is iterating through all elements of a list that aren't the current element
                for compare_value in policy[element][:i] + policy[element][(i + 1) :]:
                    if fnmatch.fnmatch(policy[element][i], compare_value):
                        matched = True
                        break
                if not matched:
                    modified_elements.add(policy[element][i])
            policy[element] = sorted(modified_elements)
    return policies


def allowed_to_sync_role(
    role_arn: str, role_tags: List[Optional[Dict[str, str]]]
) -> bool:
    """
    This function determines whether ConsoleMe is allowed to sync or otherwise manipulate an IAM role. By default,
    ConsoleMe will sync all roles that it can get its grubby little hands on. However, ConsoleMe administrators can tell
    ConsoleMe to only sync roles with either 1) Specific ARNs, or 2) Specific tag key/value pairs. All configured tags
    must exist on the role for ConsoleMe to sync it.

    Here's an example configuration for a tag-based restriction:

    ```
    roles:
      allowed_tags:
        tag1: value1
        tag2: value2
    ```

    And another one for an ARN-based restriction:

    ```
    roles:
      allowed_arns:
        - arn:aws:iam::111111111111:role/role-name-here-1
        - arn:aws:iam::111111111111:role/role-name-here-2
        - arn:aws:iam::111111111111:role/role-name-here-3
        - arn:aws:iam::222222222222:role/role-name-here-1
        - arn:aws:iam::333333333333:role/role-name-here-1
    ```

    :param
        arn: The AWS role arn
        role_tags: A dictionary of role tags

    :return: boolean specifying whether ConsoleMe is allowed to sync / access the role
    """
    allowed_tags = config.get("roles.allowed_tags", {})
    allowed_arns = config.get("roles.allowed_arns", [])
    if not allowed_tags and not allowed_arns:
        return True

    if role_arn in allowed_arns:
        return True

    # Convert list of role tag dicts to a single key/value dict of tags
    # ex:
    # role_tags = [{'Key': 'consoleme-authorized', 'Value': 'consoleme_admins'},
    # {'Key': 'Description', 'Value': 'ConsoleMe OSS Demo Role'}]
    # so: actual_tags = {'consoleme-authorized': 'consoleme_admins', 'Description': 'ConsoleMe OSS Demo Role'}
    actual_tags = {
        d["Key"]: d["Value"] for d in role_tags
    }  # Convert List[Dicts] to 1 Dict

    # All configured allowed_tags must exist in the role's actual_tags for this condition to pass
    if allowed_tags and allowed_tags.items() <= actual_tags.items():
        return True
    return False


def get_aws_principal_owner(role_details: Dict[str, Any]) -> Optional[str]:
    """
    Identifies the owning user/group of an AWS principal based on one or more trusted and configurable principal tags.
    `owner` is used to notify application owners of permission problems with their detected AWS principals or resources
    if another identifier (ie: session name) for a principal doesn't point to a specific user for notification.

    :return: owner: str
    """
    owner = None
    owner_tag_names = config.get("aws.tags.owner", [])
    if not owner_tag_names:
        return owner
    if isinstance(owner_tag_names, str):
        owner_tag_names = [owner_tag_names]
    role_tags = role_details.get("Tags")
    for owner_tag_name in owner_tag_names:
        for role_tag in role_tags:
            if role_tag["Key"] == owner_tag_name:
                return role_tag["Value"]
    return owner


async def resource_arn_known_in_aws_config(
    resource_arn: str,
    run_query: bool = True,
    run_query_with_aggregator: bool = True,
    expiration_seconds: int = config.get(
        "aws.resource_arn_known_in_aws_config.expiration_seconds", 3600
    ),
) -> bool:
    """
    Determines if the resource ARN is known in AWS Config. AWS config does not store all resource
    types, nor will it account for cross-organizational resources, so the result of this function shouldn't be used
    to determine if a resource "exists" or not.

    A more robust approach is determining the resource type and querying AWS API directly to see if it exists, but this
    requires a lot of code.

    Note: This data may be stale by ~ 1 hour and 15 minutes (local results caching + typical AWS config delay)

    :param expiration_seconds: Number of seconds to consider stored result expired
    :param resource_arn: ARN of the resource we want to look up
    :param run_query: Should we run an AWS config query if we're not able to find the resource in our AWS Config cache?
    :param run_query_with_aggregator: Should we run the AWS Config query on our AWS Config aggregator?
    :return:
    """
    known_arn = False
    if not resource_arn.startswith("arn:aws:"):
        return known_arn

    resources_from_aws_config_redis_key: str = config.get(
        "aws_config_cache.redis_key", "AWSCONFIG_RESOURCE_CACHE"
    )

    if red.exists(resources_from_aws_config_redis_key) and red.hget(
        resources_from_aws_config_redis_key, resource_arn
    ):
        return True

    resource_arn_exists_temp_matches_redis_key: str = config.get(
        "resource_arn_known_in_aws_config.redis.temp_matches_key",
        "TEMP_QUERIED_RESOURCE_ARN_CACHE",
    )

    # To prevent repetitive queries against AWS config, first see if we've already ran a query recently
    result = await redis_hgetex(
        resource_arn_exists_temp_matches_redis_key, resource_arn
    )
    if result:
        return result["known"]

    if not run_query:
        return False

    r = await sync_to_async(query)(
        f"select arn where arn = '{resource_arn}'",
        use_aggregator=run_query_with_aggregator,
    )
    if r:
        known_arn = True
    # To prevent future repetitive queries on AWS Config, set our result in Redis with an expiration
    await redis_hsetex(
        resource_arn_exists_temp_matches_redis_key,
        resource_arn,
        {"known": known_arn},
        expiration_seconds=expiration_seconds,
    )

    return known_arn


async def simulate_iam_principal_action(
    principal_arn,
    action,
    resource_arn,
    source_ip,
    expiration_seconds: int = config.get(
        "aws.simulate_iam_principal_action.expiration_seconds", 3600
    ),
):
    """
    Simulates an IAM principal action affecting a resource

    :return:
    """
    # simulating IAM principal policies is expensive.
    # Temporarily cache and return results by principal_arn, action, and resource_arn. We don't consider source_ip
    # when caching because it could vary greatly for application roles running on multiple instances/containers.
    resource_arn_exists_temp_matches_redis_key: str = config.get(
        "resource_arn_known_in_aws_config.redis.temp_matches_key",
        "TEMP_POLICY_SIMULATION_CACHE",
    )

    cache_key = f"{principal_arn}-{action}-{resource_arn}"
    result = await redis_hgetex(resource_arn_exists_temp_matches_redis_key, cache_key)
    if result:
        return result

<<<<<<< HEAD
    return False

#
# def remove_temp_policies(role):
#     temp_policies_removed = []
#     today = datetime.today()
#     # iam_client.delete_role_policy(
#     #     RoleName=principal_name, PolicyName=change.policy_name
#     # )
#
#     for policy in policies:
#         # if we have a policy that starts with temp
#         if policy['PolicyName'].startswith('temp_'):
#             policy_date = policy['PolicyName'].split('_')[1]
#             # and the rest of the policy name is a valid date
#             if bool(re.match(r'\d{4}-\d{2}-\d{2}', policy_date)):
#                 policy_date = datetime.strptime(policy_date, "%Y-%m-%d")
#                 # compare the date to today and if the date is passed, remove it
#                 if policy_date < today:
#                     temp_policies_removed.append(policy['PolicyName'])
#
#     if temp_policies_removed:
#         log.info(f"Removing temporary policies {temp_policies_removed} from role {role_name}"
#                  f" in account {account_number}")
#
#     return [p for p in policies if p['PolicyName'] not in temp_policies_removed]
=======
    ip_regex = r"^(?:(?:25[0-5]|2[0-4][0-9]|[01]?[0-9][0-9]?)\.){3}(?:25[0-5]|2[0-4][0-9]|[01]?[0-9][0-9]?)$"
    context_entries = []
    if source_ip and re.match(ip_regex, source_ip):
        context_entries.append(
            {
                "ContextKeyName": "aws:SourceIp",
                "ContextKeyValues": [source_ip],
                "ContextKeyType": "ip",
            }
        )
    account_id = principal_arn.split(":")[4]
    client = await sync_to_async(boto3_cached_conn)(
        "iam",
        account_number=account_id,
        assume_role=config.get("policies.role_name"),
        sts_client_kwargs=dict(
            region_name=config.region,
            endpoint_url=f"https://sts.{config.region}.amazonaws.com",
        ),
        retry_max_attempts=2,
    )
    response = await sync_to_async(client.simulate_principal_policy)(
        PolicySourceArn=principal_arn,
        ActionNames=[
            action,
        ],
        ResourceArns=[
            resource_arn,
        ],
        # TODO: Attach resource policy when discoverable
        # ResourcePolicy='string',
        # TODO: Attach Account ID of resource
        # ResourceOwner='string',
        ContextEntries=context_entries,
        MaxItems=100,
    )

    await redis_hsetex(
        resource_arn_exists_temp_matches_redis_key,
        resource_arn,
        response["EvaluationResults"],
        expiration_seconds=expiration_seconds,
    )
    return response["EvaluationResults"]


async def get_iam_principal_owner(arn: str, aws: Any) -> Optional[str]:
    principal_details = {}
    principal_type = arn.split(":")[-1].split("/")[0]
    account_id = arn.split(":")[4]
    # trying to find principal for subsequent queries
    if principal_type == "role":
        principal_details = await aws().fetch_iam_role(account_id, arn)
    elif principal_type == "user":
        principal_details = await aws().fetch_iam_user(account_id, arn)
    return principal_details.get("owner")
>>>>>>> 956cf63c
<|MERGE_RESOLUTION|>--- conflicted
+++ resolved
@@ -1863,127 +1863,6 @@
     return False
 
 
-def get_aws_principal_owner(role_details: Dict[str, Any]) -> Optional[str]:
-    """
-    Identifies the owning user/group of an AWS principal based on one or more trusted and configurable principal tags.
-    `owner` is used to notify application owners of permission problems with their detected AWS principals or resources
-    if another identifier (ie: session name) for a principal doesn't point to a specific user for notification.
-
-    :return: owner: str
-    """
-    owner = None
-    owner_tag_names = config.get("aws.tags.owner", [])
-    if not owner_tag_names:
-        return owner
-    if isinstance(owner_tag_names, str):
-        owner_tag_names = [owner_tag_names]
-    role_tags = role_details.get("Tags")
-    for owner_tag_name in owner_tag_names:
-        for role_tag in role_tags:
-            if role_tag["Key"] == owner_tag_name:
-                return role_tag["Value"]
-    return owner
-
-
-async def resource_arn_known_in_aws_config(
-    resource_arn: str,
-    run_query: bool = True,
-    run_query_with_aggregator: bool = True,
-    expiration_seconds: int = config.get(
-        "aws.resource_arn_known_in_aws_config.expiration_seconds", 3600
-    ),
-) -> bool:
-    """
-    Determines if the resource ARN is known in AWS Config. AWS config does not store all resource
-    types, nor will it account for cross-organizational resources, so the result of this function shouldn't be used
-    to determine if a resource "exists" or not.
-
-    A more robust approach is determining the resource type and querying AWS API directly to see if it exists, but this
-    requires a lot of code.
-
-    Note: This data may be stale by ~ 1 hour and 15 minutes (local results caching + typical AWS config delay)
-
-    :param expiration_seconds: Number of seconds to consider stored result expired
-    :param resource_arn: ARN of the resource we want to look up
-    :param run_query: Should we run an AWS config query if we're not able to find the resource in our AWS Config cache?
-    :param run_query_with_aggregator: Should we run the AWS Config query on our AWS Config aggregator?
-    :return:
-    """
-    known_arn = False
-    if not resource_arn.startswith("arn:aws:"):
-        return known_arn
-
-    resources_from_aws_config_redis_key: str = config.get(
-        "aws_config_cache.redis_key", "AWSCONFIG_RESOURCE_CACHE"
-    )
-
-    if red.exists(resources_from_aws_config_redis_key) and red.hget(
-        resources_from_aws_config_redis_key, resource_arn
-    ):
-        return True
-
-    resource_arn_exists_temp_matches_redis_key: str = config.get(
-        "resource_arn_known_in_aws_config.redis.temp_matches_key",
-        "TEMP_QUERIED_RESOURCE_ARN_CACHE",
-    )
-
-    # To prevent repetitive queries against AWS config, first see if we've already ran a query recently
-    result = await redis_hgetex(
-        resource_arn_exists_temp_matches_redis_key, resource_arn
-    )
-    if result:
-        return result["known"]
-
-    if not run_query:
-        return False
-
-    r = await sync_to_async(query)(
-        f"select arn where arn = '{resource_arn}'",
-        use_aggregator=run_query_with_aggregator,
-    )
-    if r:
-        known_arn = True
-    # To prevent future repetitive queries on AWS Config, set our result in Redis with an expiration
-    await redis_hsetex(
-        resource_arn_exists_temp_matches_redis_key,
-        resource_arn,
-        {"known": known_arn},
-        expiration_seconds=expiration_seconds,
-    )
-
-    return known_arn
-
-
-async def simulate_iam_principal_action(
-    principal_arn,
-    action,
-    resource_arn,
-    source_ip,
-    expiration_seconds: int = config.get(
-        "aws.simulate_iam_principal_action.expiration_seconds", 3600
-    ),
-):
-    """
-    Simulates an IAM principal action affecting a resource
-
-    :return:
-    """
-    # simulating IAM principal policies is expensive.
-    # Temporarily cache and return results by principal_arn, action, and resource_arn. We don't consider source_ip
-    # when caching because it could vary greatly for application roles running on multiple instances/containers.
-    resource_arn_exists_temp_matches_redis_key: str = config.get(
-        "resource_arn_known_in_aws_config.redis.temp_matches_key",
-        "TEMP_POLICY_SIMULATION_CACHE",
-    )
-
-    cache_key = f"{principal_arn}-{action}-{resource_arn}"
-    result = await redis_hgetex(resource_arn_exists_temp_matches_redis_key, cache_key)
-    if result:
-        return result
-
-<<<<<<< HEAD
-    return False
-
 #
 # def remove_temp_policies(role):
 #     temp_policies_removed = []
@@ -2008,7 +1887,126 @@
 #                  f" in account {account_number}")
 #
 #     return [p for p in policies if p['PolicyName'] not in temp_policies_removed]
-=======
+
+
+def get_aws_principal_owner(role_details: Dict[str, Any]) -> Optional[str]:
+    """
+    Identifies the owning user/group of an AWS principal based on one or more trusted and configurable principal tags.
+    `owner` is used to notify application owners of permission problems with their detected AWS principals or resources
+    if another identifier (ie: session name) for a principal doesn't point to a specific user for notification.
+
+    :return: owner: str
+    """
+    owner = None
+    owner_tag_names = config.get("aws.tags.owner", [])
+    if not owner_tag_names:
+        return owner
+    if isinstance(owner_tag_names, str):
+        owner_tag_names = [owner_tag_names]
+    role_tags = role_details.get("Tags")
+    for owner_tag_name in owner_tag_names:
+        for role_tag in role_tags:
+            if role_tag["Key"] == owner_tag_name:
+                return role_tag["Value"]
+    return owner
+
+
+async def resource_arn_known_in_aws_config(
+    resource_arn: str,
+    run_query: bool = True,
+    run_query_with_aggregator: bool = True,
+    expiration_seconds: int = config.get(
+        "aws.resource_arn_known_in_aws_config.expiration_seconds", 3600
+    ),
+) -> bool:
+    """
+    Determines if the resource ARN is known in AWS Config. AWS config does not store all resource
+    types, nor will it account for cross-organizational resources, so the result of this function shouldn't be used
+    to determine if a resource "exists" or not.
+
+    A more robust approach is determining the resource type and querying AWS API directly to see if it exists, but this
+    requires a lot of code.
+
+    Note: This data may be stale by ~ 1 hour and 15 minutes (local results caching + typical AWS config delay)
+
+    :param expiration_seconds: Number of seconds to consider stored result expired
+    :param resource_arn: ARN of the resource we want to look up
+    :param run_query: Should we run an AWS config query if we're not able to find the resource in our AWS Config cache?
+    :param run_query_with_aggregator: Should we run the AWS Config query on our AWS Config aggregator?
+    :return:
+    """
+    known_arn = False
+    if not resource_arn.startswith("arn:aws:"):
+        return known_arn
+
+    resources_from_aws_config_redis_key: str = config.get(
+        "aws_config_cache.redis_key", "AWSCONFIG_RESOURCE_CACHE"
+    )
+
+    if red.exists(resources_from_aws_config_redis_key) and red.hget(
+        resources_from_aws_config_redis_key, resource_arn
+    ):
+        return True
+
+    resource_arn_exists_temp_matches_redis_key: str = config.get(
+        "resource_arn_known_in_aws_config.redis.temp_matches_key",
+        "TEMP_QUERIED_RESOURCE_ARN_CACHE",
+    )
+
+    # To prevent repetitive queries against AWS config, first see if we've already ran a query recently
+    result = await redis_hgetex(
+        resource_arn_exists_temp_matches_redis_key, resource_arn
+    )
+    if result:
+        return result["known"]
+
+    if not run_query:
+        return False
+
+    r = await sync_to_async(query)(
+        f"select arn where arn = '{resource_arn}'",
+        use_aggregator=run_query_with_aggregator,
+    )
+    if r:
+        known_arn = True
+    # To prevent future repetitive queries on AWS Config, set our result in Redis with an expiration
+    await redis_hsetex(
+        resource_arn_exists_temp_matches_redis_key,
+        resource_arn,
+        {"known": known_arn},
+        expiration_seconds=expiration_seconds,
+    )
+
+    return known_arn
+
+
+async def simulate_iam_principal_action(
+    principal_arn,
+    action,
+    resource_arn,
+    source_ip,
+    expiration_seconds: int = config.get(
+        "aws.simulate_iam_principal_action.expiration_seconds", 3600
+    ),
+):
+    """
+    Simulates an IAM principal action affecting a resource
+
+    :return:
+    """
+    # simulating IAM principal policies is expensive.
+    # Temporarily cache and return results by principal_arn, action, and resource_arn. We don't consider source_ip
+    # when caching because it could vary greatly for application roles running on multiple instances/containers.
+    resource_arn_exists_temp_matches_redis_key: str = config.get(
+        "resource_arn_known_in_aws_config.redis.temp_matches_key",
+        "TEMP_POLICY_SIMULATION_CACHE",
+    )
+
+    cache_key = f"{principal_arn}-{action}-{resource_arn}"
+    result = await redis_hgetex(resource_arn_exists_temp_matches_redis_key, cache_key)
+    if result:
+        return result
+
     ip_regex = r"^(?:(?:25[0-5]|2[0-4][0-9]|[01]?[0-9][0-9]?)\.){3}(?:25[0-5]|2[0-4][0-9]|[01]?[0-9][0-9]?)$"
     context_entries = []
     if source_ip and re.match(ip_regex, source_ip):
@@ -2064,5 +2062,4 @@
         principal_details = await aws().fetch_iam_role(account_id, arn)
     elif principal_type == "user":
         principal_details = await aws().fetch_iam_user(account_id, arn)
-    return principal_details.get("owner")
->>>>>>> 956cf63c
+    return principal_details.get("owner")