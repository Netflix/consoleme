--- conflicted
+++ resolved
@@ -1831,9 +1831,7 @@
     # All configured allowed_tags must exist in the role's actual_tags for this condition to pass
     if allowed_tags and allowed_tags.items() <= actual_tags.items():
         return True
-
-<<<<<<< HEAD
-    return allowed
+    return False
 
 
 def get_aws_principal_owner(role_details: Dict[str, Any]) -> Optional[str]:
@@ -1995,7 +1993,4 @@
         response["EvaluationResults"],
         expiration_seconds=expiration_seconds,
     )
-    return response["EvaluationResults"]
-=======
-    return False
->>>>>>> 2e552968
+    return response["EvaluationResults"]