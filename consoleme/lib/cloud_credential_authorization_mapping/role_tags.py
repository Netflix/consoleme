from typing import Dict

import ujson as json

from consoleme.config import config
from consoleme.lib.cache import retrieve_json_data_from_redis_or_s3
from consoleme.lib.cloud_credential_authorization_mapping.models import (
    CredentialAuthzMappingGenerator,
    RoleAuthorizations,
    user_or_group,
)


class RoleTagAuthorizationMappingGenerator(CredentialAuthzMappingGenerator):
    """ Generates an authorization mapping of groups -> roles based on IAM role tags."""

    async def generate_credential_authorization_mapping(
        self, authorization_mapping: Dict[user_or_group, RoleAuthorizations]
    ) -> Dict[user_or_group, RoleAuthorizations]:
        """This will list accounts that meet the account attribute search criteria."""
        # Retrieve roles
        cache_key = config.get("aws.iamroles_redis_key", "IAM_ROLE_CACHE")
        all_roles = await retrieve_json_data_from_redis_or_s3(
<<<<<<< HEAD
            redis_key=config.get("aws.iamroles_redis_key", "IAM_ROLE_CACHE"),
=======
            redis_key=cache_key,
>>>>>>> 617fc114
            redis_data_type="hash",
            s3_bucket=config.get(
                "cache_roles_across_accounts.all_roles_combined.s3.bucket"
            ),
            s3_key=config.get("cache_roles_across_accounts.all_roles_combined.s3.file"),
        )

        required_trust_policy_entity = config.get(
            "cloud_credential_authorization_mapping.role_tags.required_trust_policy_entity"
        )

        for arn, role_entry_j in all_roles.items():
            role_entry = json.loads(role_entry_j)
            policy = json.loads(role_entry["policy"])
            tags = policy.get("Tags")

            if (
                required_trust_policy_entity
                and required_trust_policy_entity.lower()
                not in json.dumps(
                    policy["AssumeRolePolicyDocument"], escape_forward_slashes=False
                ).lower()
            ):
                continue

            for tag in tags:
                if tag["Key"] in config.get(
                    "cloud_credential_authorization_mapping.role_tags.authorized_groups_tags",
                    [],
                ):
                    splitted_groups = tag["Value"].split(":")
                    for group in splitted_groups:
                        if not authorization_mapping.get(group):
                            authorization_mapping[group] = RoleAuthorizations.parse_obj(
                                {
                                    "authorized_roles": set(),
                                    "authorized_roles_cli_only": set(),
                                }
                            )
                        authorization_mapping[group].authorized_roles.add(arn)
                if tag["Key"] in config.get(
                    "cloud_credential_authorization_mapping.role_tags.authorized_groups_cli_only_tags",
                    [],
                ):
                    splitted_groups = tag["Value"].split(":")
                    for group in splitted_groups:
                        if not authorization_mapping.get(group):
                            authorization_mapping[group] = RoleAuthorizations.parse_obj(
                                {
                                    "authorized_roles": set(),
                                    "authorized_roles_cli_only": set(),
                                }
                            )
                        authorization_mapping[group].authorized_roles_cli_only.add(arn)
        return authorization_mapping<|MERGE_RESOLUTION|>--- conflicted
+++ resolved
@@ -21,11 +21,7 @@
         # Retrieve roles
         cache_key = config.get("aws.iamroles_redis_key", "IAM_ROLE_CACHE")
         all_roles = await retrieve_json_data_from_redis_or_s3(
-<<<<<<< HEAD
-            redis_key=config.get("aws.iamroles_redis_key", "IAM_ROLE_CACHE"),
-=======
             redis_key=cache_key,
->>>>>>> 617fc114
             redis_data_type="hash",
             s3_bucket=config.get(
                 "cache_roles_across_accounts.all_roles_combined.s3.bucket"
