--- conflicted
+++ resolved
@@ -159,15 +159,9 @@
         try:
             s3_object = get_object(Bucket=s3_bucket, Key=s3_key)
         except ClientError as e:
-<<<<<<< HEAD
-            if (
-                str(e)
-                == "An error occurred (NoSuchKey) when calling the GetObject operation: The specified key does not exist."
-=======
             if str(e) == (
                 "An error occurred (NoSuchKey) when calling the GetObject operation: "
                 "The specified key does not exist."
->>>>>>> 5c419063
             ):
                 if default is not None:
                     return default
