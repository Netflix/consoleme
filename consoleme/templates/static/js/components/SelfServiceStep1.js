<<<<<<< HEAD
import _ from 'lodash';
import React, {Component, Fragment} from 'react';
import {
    Divider,
    Form,
    Grid,
    Header, Label,
    Loader,
    Message,
    Search,
    Segment,
} from 'semantic-ui-react';
=======
import _ from "lodash";
import React, { Component } from "react";
import {
  Form,
  Grid,
  Header,
  Loader,
  Message,
  Search,
  Segment,
} from "semantic-ui-react";
>>>>>>> 24a45552
import RoleDetails from "./RoleDetails";
import "./SelfService.css";

const ARN_REGEX = /^arn:aws:iam::(?<accountId>\d{12}):role\/(?<roleName>.+)$/;

const categoryLayoutRenderer = ({ categoryContent, resultsContent }) => (
    <div style={{ background: "white" }}>
        {/*<div style={{ textAlign: "center", background: "white" }} className="category">{categoryContent}</div>*/}
        <div style={{ background: "white" }} className="results">{resultsContent}</div>
    </div>
);

const categoryRenderer = ({ name }) =>
    <h3>{name}</h3>

const resultRenderer = ({ title, content, description }) => (
  <Fragment>
    <div className="title">{title}</div>
    {content && content === "prod" ? (
      <Label color="red" horizontal>
          {description}
      </Label>
    ) : (
      <Label color="grey" horizontal>
          {description}
      </Label>
    )}
    {description && description.split("-").length === 2 ? (
        <Label color="teal" horizontal>
            {description.split("-")[1]}
        </Label>
    ) : null}
  </Fragment>
);

class SelfServiceStep1 extends Component {
  state = {
    isLoading: false,
    isRoleLoading: false,
    messages: [],
    results: [],
    value: "",
  };

  handleSearchChange(event, { value }) {
    this.setState(
      {
        isLoading: true,
        value,
      },
      () => {
        const match = ARN_REGEX.exec(value);
        if (match) {
          let {
            groups: { accountId, roleName },
          } = match;
          roleName = roleName.split("/").splice(-1, 1)[0];
          fetch(`/api/v2/roles/${accountId}/${roleName}`).then((resp) => {
            resp.text().then((resp) => {
              // if the given role doesn't exist.
              const response = JSON.parse(resp);
              if (response.status === 404) {
                this.props.handleRoleUpdate(null);
                this.setState({
                  isLoading: false,
                  isRoleLoading: false,
                  messages: [response.message],
                });
              } else {
                const role = response;
                this.props.handleRoleUpdate(role);
                this.setState({
                  isLoading: false,
                  value: role.arn,
                  messages: [],
                });
              }
            });
          });
        } else {
          // If the given ARN is not a valid one.
          this.setState(
            {
              isLoading: false,
            },
            () => {
              this.props.handleRoleUpdate(null);
            }
          );
        }
      }
    );

    setTimeout(() => {
      const { value } = this.state;
      if (value.length < 1) {
        return this.setState({
          isLoading: false,
          messages: [],
          results: [],
          value: "",
        });
      }

      const re = new RegExp(_.escapeRegExp(value), "i");
      const isMatch = (result) => re.test(result.title);
      const TYPEAHEAD_API = "/policies/typeahead?resource=app&search=" + value;
      fetch(TYPEAHEAD_API).then((resp) => {
        resp.json().then((source) => {
          const filteredResults = _.reduce(
            source,
            (memo, data, name) => {
              const results = _.filter(data.results, isMatch);
              if (results.length) {
                memo[name] = { name, results };
              }
              return memo;
            },
            {}
          );
          this.setState({
            isLoading: false,
            results: filteredResults,
          });
        });
      });
    }, 300);
  }

  handleResultSelect(e, { result }) {
    this.setState(
      {
        value: result.title,
        isRoleLoading: true,
      },
      () => {
        const match = ARN_REGEX.exec(result.title);
        if (match) {
          let {
            groups: { accountId, roleName },
          } = match;
          roleName = roleName.split("/").splice(-1, 1)[0];
          fetch(`/api/v2/roles/${accountId}/${roleName}`).then((resp) => {
            resp.text().then((resp) => {
              const response = JSON.parse(resp);
              if (response.status === 404) {
                this.props.handleRoleUpdate(null);
                this.setState({
                  isLoading: false,
                  isRoleLoading: false,
                  messages: [response.message],
                });
              } else {
                const role = response;
                this.props.handleRoleUpdate(role);
                this.setState({
                  isLoading: false,
                  isRoleLoading: false,
                  messages: [],
                  value: role.arn,
                });
              }
            });
          });
        }
      }
    );
  }

<<<<<<< HEAD
    render() {
        const role = this.props.role;
        const {isLoading, isRoleLoading, messages, results, value} = this.state;
        const messagesToShow = (messages.length > 0)
            ? (
                <Message negative>
                    <Message.Header>
                        We found some problems for this request.
                    </Message.Header>
                    <Message.List>
                        {
                            messages.map(message => {
                                return <Message.Item>{message}</Message.Item>;
                            })
                        }
                    </Message.List>
                </Message>
            )
            : null;
        return (
            <Segment>
                {messagesToShow}
                <Grid columns={2} divided>
                    <Grid.Row>
                        <Grid.Column>
                            <Header>
                                Select a Role
                                <Header.Subheader>
                                    Please search for your role where you want to attach new permissions.
                                </Header.Subheader>
                            </Header>
                            <p>
                                For Help, please visit <a
                                href={"http://go/selfserviceiamtldr"} target={"_blank"}>go/selfserviceiamtldr</a>
                            </p>
                            <Form>
                                <Form.Field required>
                                    <label>Search Your Application Roles</label>
                                    <Search
                                        category
                                        categoryLayoutRenderer={categoryLayoutRenderer}
                                        categoryRenderer={categoryRenderer}
                                        resultRenderer={resultRenderer}
                                        loading={isLoading}
                                        onResultSelect={this.handleResultSelect.bind(this)}
                                        onSearchChange={_.debounce(this.handleSearchChange.bind(this), 500, {
                                            leading: true,
                                        })}
                                        results={results}
                                        value={value}
                                        fluid
                                    />
                                </Form.Field>
                            </Form>
                        </Grid.Column>
                        <Grid.Column>
                            <Header>
                                Selected Role Information
                            </Header>
                            {
                                isRoleLoading
                                    ? <Loader active={isRoleLoading} />
                                    : <RoleDetails role={role} />
                            }
                        </Grid.Column>
                    </Grid.Row>
                </Grid>
            </Segment>
        );
    }
=======
  render() {
    const role = this.props.role;
    const { isLoading, isRoleLoading, messages, results, value } = this.state;
    const messagesToShow =
      messages.length > 0 ? (
        <Message negative>
          <Message.Header>
            We found some problems for this request.
          </Message.Header>
          <Message.List>
            {messages.map((message) => (
              <Message.Item>{message}</Message.Item>
            ))}
          </Message.List>
        </Message>
      ) : null;
    return (
      <Segment>
        {messagesToShow}
        <Grid columns={2} divided>
          <Grid.Row>
            <Grid.Column>
              <Header>
                Select a Role
                <Header.Subheader>
                  Please search for your role where you want to attach new
                  permissions.
                </Header.Subheader>
              </Header>
              <p>
                For Help, please visit{" "}
                <a href="http://go/selfserviceiamtldr" target="_blank">
                  go/selfserviceiamtldr
                </a>
              </p>
              <Form widths="equal">
                <Form.Field required>
                  <label>Search Your Application Roles</label>
                  <Search
                    category
                    loading={isLoading}
                    onResultSelect={this.handleResultSelect.bind(this)}
                    onSearchChange={_.debounce(
                      this.handleSearchChange.bind(this),
                      500,
                      {
                        leading: true,
                      }
                    )}
                    results={results}
                    value={value}
                  />
                </Form.Field>
              </Form>
            </Grid.Column>
            <Grid.Column>
              <Header>Selected Role Information</Header>
              {isRoleLoading ? (
                <Loader active={isRoleLoading} />
              ) : (
                <RoleDetails role={role} />
              )}
            </Grid.Column>
          </Grid.Row>
        </Grid>
      </Segment>
    );
  }
>>>>>>> 24a45552
}

export default SelfServiceStep1;<|MERGE_RESOLUTION|>--- conflicted
+++ resolved
@@ -1,62 +1,51 @@
-<<<<<<< HEAD
-import _ from 'lodash';
-import React, {Component, Fragment} from 'react';
+import _ from "lodash";
+import React, { Component, Fragment } from "react";
 import {
-    Divider,
-    Form,
-    Grid,
-    Header, Label,
-    Loader,
-    Message,
-    Search,
-    Segment,
-} from 'semantic-ui-react';
-=======
-import _ from "lodash";
-import React, { Component } from "react";
-import {
+  Divider,
   Form,
   Grid,
   Header,
+  Label,
   Loader,
   Message,
   Search,
   Segment,
 } from "semantic-ui-react";
->>>>>>> 24a45552
+
 import RoleDetails from "./RoleDetails";
 import "./SelfService.css";
 
 const ARN_REGEX = /^arn:aws:iam::(?<accountId>\d{12}):role\/(?<roleName>.+)$/;
 
 const categoryLayoutRenderer = ({ categoryContent, resultsContent }) => (
-    <div style={{ background: "white" }}>
-        {/*<div style={{ textAlign: "center", background: "white" }} className="category">{categoryContent}</div>*/}
-        <div style={{ background: "white" }} className="results">{resultsContent}</div>
+  <div style={{ background: "white" }}>
+    {/* <div style={{ textAlign: "center", background: "white" }} className="category">{categoryContent}</div> */}
+    <div style={{ background: "white" }} className="results">
+      {resultsContent}
     </div>
+  </div>
 );
 
-const categoryRenderer = ({ name }) =>
-    <h3>{name}</h3>
+const categoryRenderer = ({ name }) => <h3>{name}</h3>;
 
 const resultRenderer = ({ title, content, description }) => (
-  <Fragment>
+  <>
     <div className="title">{title}</div>
     {content && content === "prod" ? (
       <Label color="red" horizontal>
-          {description}
+        {description}
       </Label>
     ) : (
       <Label color="grey" horizontal>
-          {description}
+        {description}
       </Label>
     )}
     {description && description.split("-").length === 2 ? (
-        <Label color="teal" horizontal>
-            {description.split("-")[1]}
-        </Label>
+      <Label color="teal" horizontal>
+        {description.split("-")[1]}
+      </Label>
     ) : null}
-  </Fragment>
+  </>
 );
 
 class SelfServiceStep1 extends Component {
@@ -193,78 +182,6 @@
     );
   }
 
-<<<<<<< HEAD
-    render() {
-        const role = this.props.role;
-        const {isLoading, isRoleLoading, messages, results, value} = this.state;
-        const messagesToShow = (messages.length > 0)
-            ? (
-                <Message negative>
-                    <Message.Header>
-                        We found some problems for this request.
-                    </Message.Header>
-                    <Message.List>
-                        {
-                            messages.map(message => {
-                                return <Message.Item>{message}</Message.Item>;
-                            })
-                        }
-                    </Message.List>
-                </Message>
-            )
-            : null;
-        return (
-            <Segment>
-                {messagesToShow}
-                <Grid columns={2} divided>
-                    <Grid.Row>
-                        <Grid.Column>
-                            <Header>
-                                Select a Role
-                                <Header.Subheader>
-                                    Please search for your role where you want to attach new permissions.
-                                </Header.Subheader>
-                            </Header>
-                            <p>
-                                For Help, please visit <a
-                                href={"http://go/selfserviceiamtldr"} target={"_blank"}>go/selfserviceiamtldr</a>
-                            </p>
-                            <Form>
-                                <Form.Field required>
-                                    <label>Search Your Application Roles</label>
-                                    <Search
-                                        category
-                                        categoryLayoutRenderer={categoryLayoutRenderer}
-                                        categoryRenderer={categoryRenderer}
-                                        resultRenderer={resultRenderer}
-                                        loading={isLoading}
-                                        onResultSelect={this.handleResultSelect.bind(this)}
-                                        onSearchChange={_.debounce(this.handleSearchChange.bind(this), 500, {
-                                            leading: true,
-                                        })}
-                                        results={results}
-                                        value={value}
-                                        fluid
-                                    />
-                                </Form.Field>
-                            </Form>
-                        </Grid.Column>
-                        <Grid.Column>
-                            <Header>
-                                Selected Role Information
-                            </Header>
-                            {
-                                isRoleLoading
-                                    ? <Loader active={isRoleLoading} />
-                                    : <RoleDetails role={role} />
-                            }
-                        </Grid.Column>
-                    </Grid.Row>
-                </Grid>
-            </Segment>
-        );
-    }
-=======
   render() {
     const role = this.props.role;
     const { isLoading, isRoleLoading, messages, results, value } = this.state;
@@ -275,9 +192,9 @@
             We found some problems for this request.
           </Message.Header>
           <Message.List>
-            {messages.map((message) => (
-              <Message.Item>{message}</Message.Item>
-            ))}
+            {messages.map((message) => {
+              return <Message.Item>{message}</Message.Item>;
+            })}
           </Message.List>
         </Message>
       ) : null;
@@ -300,11 +217,14 @@
                   go/selfserviceiamtldr
                 </a>
               </p>
-              <Form widths="equal">
+              <Form>
                 <Form.Field required>
                   <label>Search Your Application Roles</label>
                   <Search
                     category
+                    categoryLayoutRenderer={categoryLayoutRenderer}
+                    categoryRenderer={categoryRenderer}
+                    resultRenderer={resultRenderer}
                     loading={isLoading}
                     onResultSelect={this.handleResultSelect.bind(this)}
                     onSearchChange={_.debounce(
@@ -316,6 +236,7 @@
                     )}
                     results={results}
                     value={value}
+                    fluid
                   />
                 </Form.Field>
               </Form>
@@ -333,7 +254,6 @@
       </Segment>
     );
   }
->>>>>>> 24a45552
 }
 
 export default SelfServiceStep1;