import _ from 'lodash';
import qs from 'qs';
import React, {Component} from 'react';
import ReactDOM from 'react-dom';
import {sendRequestCommon} from '../helpers/utils';
import {Dropdown, Header, Icon, Input, Pagination, Segment, Table} from "semantic-ui-react";
import ReactMarkdown from "react-markdown";
<<<<<<< HEAD
import DateRangePicker from '@wojtekmaj/react-daterange-picker'

let qs = require('qs');
=======
>>>>>>> 6407ff57


const expandNestedJson = (data) => {
    Object.keys(data).forEach((key) => {
        try {
            data[key] = JSON.parse(data[key]);
        } catch (e) {
            data[key] = data[key];
        }
    });
    return data;
};


// TODO: Calendar

class ConsoleMeDataTable extends Component {
    constructor(props) {
        super(props);
        const {configEndpoint, queryString} = props;
        this.state = {
            configEndpoint,
            queryString,
            data: [],
            filteredData: [],
            tableConfig: {
                expandableRows: true, // TODO: Hee Won - We should obey this configuration if possible
                sortable: true, // TODO: Figure out sorting logic for both frontend / backend
                totalRows: 1000,
                rowsPerPage: 50,
                columns: [],
                direction: "descending",
                serverSideFiltering: true,
                dataEndpoint: '',
                tableName: '',
                tableDescription: '',
            },
            columns: [],
            value: "",
            loading: false,
            filters: {},
<<<<<<< HEAD
            sort: {},
            activePage: 1
=======
            activePage: 1,
            expandedRow: null,
>>>>>>> 6407ff57
        };

        this.generateRows = this.generateRows.bind(this)
        this.generateFilterFromQueryString = this.generateFilterFromQueryString.bind(this)
    }

    async componentDidMount() {
        this.timer = null;
<<<<<<< HEAD
        const configRequest = await fetch(this.state.configEndpoint)
        const tableConfig = await configRequest.json()
        this.setState({tableConfig: tableConfig})
        if (tableConfig.dataEndpoint) {
            const data = await sendRequestCommon({limit: tableConfig.totalRows}, tableConfig.dataEndpoint)
            this.setState({data: data})
            this.setState({filteredData: data})
        }
        await this.generateFilterFromQueryString()
        this.setState({loading: false})
=======

        this.setState({
            loading: true,
        }, async () => {
            const request = await fetch(this.state.configEndpoint);
            const tableConfig = await request.json();

            let data = [];
            if (tableConfig.dataEndpoint) {
                data = await sendRequestCommon({
                    limit: tableConfig.totalRows,
                }, tableConfig.dataEndpoint);
            }

            // TODO, Support filtering based on query parameters
            this.setState({
                data,
                filteredData: data,
                loading: false,
                tableConfig,
            }, async () => {
                await this.generateFilterFromQueryString();
            });
        });
>>>>>>> 6407ff57
    }

    handleSort = clickedColumn => () => {
        const {column, data, direction} = this.state;

        if (column !== clickedColumn) {
            return this.setState({
                column: clickedColumn,
                data: _.sortBy(data, [clickedColumn]),
                direction: "ascending"
            });
        }

        this.setState({
            data: data.reverse(),
            direction: direction === "ascending" ? "descending" : "ascending"
        });
    };

<<<<<<< HEAD
    handleRowExpansion(event, idx) {
        const {filteredData, tableConfig} = this.state;
        let newData = [...filteredData];
        if (newData[idx + 1] != null && "raw" in newData[idx + 1]) {
            newData.splice(idx + 1, 1);
            tableConfig.rowsPerPage -= 1
            event.target.classList.remove("caret", "down")
            event.target.classList.add("caret", "right")
            // TODO: Change caret icon

        } else {
            tableConfig.rowsPerPage += 1
            event.target.classList.remove("caret", "right")
            event.target.classList.add("caret", "down")
            newData.splice(idx + 1, 0, {raw: ExpandNestedJson(newData[idx])});
            // TODO: Change caret icon
        }
        this.setState({tableConfig: tableConfig})
        return this.setState({
            filteredData: newData
        });
=======
    handleRowExpansion = (idx) => () => {
        const {expandedRow, filteredData, tableConfig, activePage} = this.state;

        // close expansion if there is any expanded row.
        if (expandedRow && expandedRow.index === idx + 1) {
            this.setState({
                expandedRow: null,
            });
        } else {
            // expand the row if a row is clicked.
            const filteredDataPaginated = filteredData.slice(
                (activePage - 1) * tableConfig.rowsPerPage,
                activePage * tableConfig.rowsPerPage - 1
            );
            const newExpandedRow = {
                index: idx + 1,
                data: expandNestedJson(filteredDataPaginated[idx]),
            };
            this.setState({
                expandedRow: newExpandedRow,
            });
        }
>>>>>>> 6407ff57
    };

    triggerChange() {
        const {value} = this.state;
        // send value to the backend
        console.log("Triggered", value);
    }

    handleInputChange(e, {value}) {
        clearTimeout(this.timer);
        this.setState({value});
        this.timer = setTimeout(this.triggerChange.bind(this), WAIT_INTERVAL);
    }

    generateColumnOptions() {
        const {data} = this.state;
        let columnOptionSet = {};

        // Iterate through our data
        data.forEach((item) => {
            Object.keys(item).forEach((key) => {
                if (!(key in columnOptionSet)) {
                    columnOptionSet[key] = new Set();
                }
                columnOptionSet[key].add(item[key]);
            });
        });

        let columnOptions = {};
        for (const [key, value] of Object.entries(columnOptionSet)) {
            value.forEach(function (item, index) {
                !(key in columnOptions) && (columnOptions[key] = []);
                columnOptions[key].push({
                    key: item,
                    value: item,
                    flag: item,
                    text: item
                });
            });
        }

        return columnOptions;
    }

    generateColumns() {
        const {tableConfig, filters} = this.state;
        const columnOptions = this.generateColumnOptions();
<<<<<<< HEAD
        let columns = [];
        tableConfig.columns &&
        tableConfig.columns.forEach(
            function (item, index) {
                let key = item.key;
                const options = columnOptions[item.key];
                let columnCell
                switch (item.type) {
                    case "dropdown":
                        columnCell = <Dropdown
=======
        const columns = [];

        (tableConfig.columns || []).forEach((item) => {
            let key = item.key;
            const options = columnOptions[item.key];
            let columnCell = null;

            switch (item.type) {
                case "dropdown": {
                    columnCell = (
                        <Dropdown
>>>>>>> 6407ff57
                            name={item.key}
                            clearable
                            placeholder={item.placeholder}
                            search
                            selection
                            options={options}
<<<<<<< HEAD
                            onChange={this.filterColumn.bind(this)} // TODO: Hee Won - need debounce
                            defaultValue={'' || filters[item.key]}
                        />
                        break
                    case "input":
                        columnCell = <Input
=======
                            onChange={this.filterColumn.bind(this)}
                            value={filters[item.key] != null ? filters[item.key] : ''}
                        />
                    );
                    break;
                }
                case "input": {
                    columnCell = (
                        <Input
>>>>>>> 6407ff57
                            name={item.key}
                            autoComplete="off"
                            placeholder={item.placeholder}
<<<<<<< HEAD
                            onChange={this.filterColumn.bind(this)} // TODO: Hee Won - need debounce
                            value={'' || filters[item.key]}
                        />
                        break
                    case "daterange":
                        columnCell = <DateRangePicker
                            name={item.key}
                            calendarAriaLabel="Toggle calendar"
                            clearAriaLabel="Clear value"
                            dayAriaLabel="Day"
                            monthAriaLabel="Month"
                            nativeInputAriaLabel="Date"
                            onChange={async (e) => {
                                await this.filterDateRangeTime(_, {name: item.key, values: e})
                            }}
                            // If a filter for `item.key` exists, multiply the start and end times epochs by 1000
                            // because DateRangePicker expects epoch time in milliseconds
                            value={filters[item.key] && [filters[item.key][0] * 1000, filters[item.key][1] * 1000]}
                            yearAriaLabel="Year"
                        />

                        break
=======
                            onChange={this.filterColumn.bind(this)}
                            value={filters[item.key] != null ? filters[item.key] : ''}
                        />
                    );
                    break;
>>>>>>> 6407ff57
                }
            }

            columns.push(
                <Table.HeaderCell
                    onClick={this.handleSort(key)}
                    sorted={tableConfig.direction}
                >
                    {columnCell}
                </Table.HeaderCell>
            );
        });
        return (
            <Table.Header>
                <Table.Row>
                    <Table.HeaderCell/>
                    {columns}
                </Table.Row>
            </Table.Header>
        );
    }

    async generateFilterFromQueryString() {
        const {tableConfig} = this.state;
        const queryString = 'username=ccastrapel@netflix.com';
        const filters = qs.parse(queryString);

<<<<<<< HEAD
        this.setState({
            filteredData: data,
            limit: tableConfig.totalRows,
            loading: false
        });
    }

    async generateFilterFromQueryString() {
        const {tableConfig, queryString} = this.state
        const filters = qs.parse(queryString, {ignoreQueryPrefix: true})
=======
>>>>>>> 6407ff57
        if (filters) {
            this.setState({
                filters: filters
            });
        }

        if (tableConfig.serverSideFiltering) {
            await this.filterColumnServerSide({}, filters);
        } else {
            await this.filterColumnClientSide({}, filters);
        }
    }

    async filterDateRangeTime(event, data) {
        // Convert epoch milliseconds to epoch seconds
        const startTime = parseInt(data.values[0].getTime() / 1000);
        const endTime = parseInt(data.values[1].getTime() / 1000);
        await this.filterColumn(_, {name: data.name, value: [startTime, endTime]})
    }

    async filterColumn(event, data) {
        this.setState({loading: true});
        const {name, value} = data;
        const {tableConfig} = this.state;
        let filters = this.state.filters;
        filters[name] = value;
        this.setState({filters: filters});
        if (tableConfig.serverSideFiltering) {
            await this.filterColumnServerSide(event, filters);
        } else {
            await this.filterColumnClientSide(event, filters);
        }
    }

    async filterColumnServerSide(event, filters) {
        const {tableConfig} = this.state;
        const data = await sendRequestCommon(
            {filters: filters},
            tableConfig.dataEndpoint
        );

        this.setState({
            expandedRow: null,
            filteredData: data,
            limit: tableConfig.totalRows,
            loading: false
        });
    }

    async filterColumnClientSide(event, filters) {
<<<<<<< HEAD
        let {data} = this.state;
        const filteredData = data.filter(function (item) {
=======
        const {data} = this.state;
        const filtered = data.filter((item) => {
>>>>>>> 6407ff57
            for (let key in filters) {
                let re = filters[key];
                try {
                    re = new RegExp(filters[key], "g");
                } catch (e) {
                    // Invalid Regex. Ignore
                }

                if (item[key] != null || !String(item[key]).match(re)) {
                    return false;
                }
            }
            return true;
        });
<<<<<<< HEAD
        this.setState({filteredData: filteredData, loading: false});
=======

        this.setState({
            expandedRow: null,
            filteredData: filtered,
            loading: false
        });
>>>>>>> 6407ff57
    }

    generateRows() {
        const {expandedRow, filteredData, tableConfig, activePage} = this.state;
        const filteredDataPaginated = filteredData.slice(
            (activePage - 1) * tableConfig.rowsPerPage,
<<<<<<< HEAD
            activePage * tableConfig.rowsPerPage
        )
=======
            activePage * tableConfig.rowsPerPage - 1
        );

        if (expandedRow) {
            const {index, data} = expandedRow;
            filteredDataPaginated.splice(index, 0, data);
        }

>>>>>>> 6407ff57
        return filteredDataPaginated.map((entry, idx) => {
            // if a row is clicked then show its associated detail row.
            if (expandedRow && expandedRow.index === idx) {
                return (
                    <Table.Row>
<<<<<<< HEAD
                        <Table.Cell collapsing colSpan="7">
                            <pre>{JSON.stringify(entry.raw, null, 4)}</pre>
=======
                        <Table.Cell colSpan={8}>
                            <pre>
                                {JSON.stringify(expandedRow.data, null, 4)}
                            </pre>
>>>>>>> 6407ff57
                        </Table.Cell>
                    </Table.Row>
                );
            }

            const cells = [];
            // Iterate through our configured columns
<<<<<<< HEAD
            tableConfig.columns.forEach(
                function (column, index) {
                    if (column.type === "daterange") {
                        cells.push(<Table.Cell collapsing>
                        <ReactMarkdown
                            linkTarget="_blank"
                            source={'' || new Date(entry[column.key] * 1000).toUTCString()}
                        />
                    </Table.Cell>)

                    } else {
                        cells.push(<Table.Cell collapsing>
=======
            tableConfig.columns.forEach((column) => {
                cells.push(
                    <Table.Cell>
>>>>>>> 6407ff57
                        <ReactMarkdown
                            linkTarget="_blank"
                            source={'' || entry[column.key].toString()}
                        />
<<<<<<< HEAD
                    </Table.Cell>)
                    }
                }
            )
=======
                    </Table.Cell>
                );
            });
>>>>>>> 6407ff57

            return (
                <Table.Row>
                    <Table.Cell collapsing>
                        <Icon
                            link
<<<<<<< HEAD
                            name="caret right"
                            onClick={(event) => this.handleRowExpansion(event, idx)} // TODO: Fix caret
=======
                            name={(expandedRow && expandedRow.index - 1 === idx) ? "caret down" : "caret right"}
                            onClick={this.handleRowExpansion(idx)}
>>>>>>> 6407ff57
                        />
                    </Table.Cell>
                    {cells}
                </Table.Row>
            );
        });
    }

    render() {
        const {filteredData, tableConfig, activePage} = this.state;
<<<<<<< HEAD

=======
        const columns = this.generateColumns();
>>>>>>> 6407ff57
        return (
            <Segment basic>
                <Header as="h2">{tableConfig.tableName}</Header>
                <ReactMarkdown
                    linkTarget="_blank"
                    source={tableConfig.tableDescription}
                />
<<<<<<< HEAD
                <Table collapsing sortable celled compact selectable striped>
                    {this.generateColumns()}
=======
                <Table sortable celled compact selectable striped>
                    {columns}
>>>>>>> 6407ff57
                    <Table.Body>
                        {this.generateRows()}
                    </Table.Body>
                    <Table.Footer>
                        <Table.Row>
                            <Table.HeaderCell colSpan={8}>
                                <Pagination
                                    floated="right"
                                    defaultActivePage={activePage}
                                    totalPages={parseInt(filteredData.length / tableConfig.rowsPerPage, 10)}
                                    onPageChange={(event, data) => {
                                        this.setState({
                                            activePage: data.activePage
                                        });
                                    }}
                                />
                            </Table.HeaderCell>
                        </Table.Row>
                    </Table.Footer>
                </Table>
            </Segment>
        );
    }
}


export function renderDataTable(configEndpoint, queryString = "") {
    ReactDOM.render(
        <ConsoleMeDataTable
            configEndpoint={configEndpoint}
            queryString={queryString}
        />,
        document.getElementById('datatable'),
    );
}

export default ConsoleMeDataTable<|MERGE_RESOLUTION|>--- conflicted
+++ resolved
@@ -5,12 +5,7 @@
 import {sendRequestCommon} from '../helpers/utils';
 import {Dropdown, Header, Icon, Input, Pagination, Segment, Table} from "semantic-ui-react";
 import ReactMarkdown from "react-markdown";
-<<<<<<< HEAD
 import DateRangePicker from '@wojtekmaj/react-daterange-picker'
-
-let qs = require('qs');
-=======
->>>>>>> 6407ff57
 
 
 const expandNestedJson = (data) => {
@@ -52,13 +47,9 @@
             value: "",
             loading: false,
             filters: {},
-<<<<<<< HEAD
             sort: {},
-            activePage: 1
-=======
             activePage: 1,
             expandedRow: null,
->>>>>>> 6407ff57
         };
 
         this.generateRows = this.generateRows.bind(this)
@@ -67,19 +58,6 @@
 
     async componentDidMount() {
         this.timer = null;
-<<<<<<< HEAD
-        const configRequest = await fetch(this.state.configEndpoint)
-        const tableConfig = await configRequest.json()
-        this.setState({tableConfig: tableConfig})
-        if (tableConfig.dataEndpoint) {
-            const data = await sendRequestCommon({limit: tableConfig.totalRows}, tableConfig.dataEndpoint)
-            this.setState({data: data})
-            this.setState({filteredData: data})
-        }
-        await this.generateFilterFromQueryString()
-        this.setState({loading: false})
-=======
-
         this.setState({
             loading: true,
         }, async () => {
@@ -103,7 +81,6 @@
                 await this.generateFilterFromQueryString();
             });
         });
->>>>>>> 6407ff57
     }
 
     handleSort = clickedColumn => () => {
@@ -123,29 +100,6 @@
         });
     };
 
-<<<<<<< HEAD
-    handleRowExpansion(event, idx) {
-        const {filteredData, tableConfig} = this.state;
-        let newData = [...filteredData];
-        if (newData[idx + 1] != null && "raw" in newData[idx + 1]) {
-            newData.splice(idx + 1, 1);
-            tableConfig.rowsPerPage -= 1
-            event.target.classList.remove("caret", "down")
-            event.target.classList.add("caret", "right")
-            // TODO: Change caret icon
-
-        } else {
-            tableConfig.rowsPerPage += 1
-            event.target.classList.remove("caret", "right")
-            event.target.classList.add("caret", "down")
-            newData.splice(idx + 1, 0, {raw: ExpandNestedJson(newData[idx])});
-            // TODO: Change caret icon
-        }
-        this.setState({tableConfig: tableConfig})
-        return this.setState({
-            filteredData: newData
-        });
-=======
     handleRowExpansion = (idx) => () => {
         const {expandedRow, filteredData, tableConfig, activePage} = this.state;
 
@@ -168,7 +122,6 @@
                 expandedRow: newExpandedRow,
             });
         }
->>>>>>> 6407ff57
     };
 
     triggerChange() {
@@ -216,18 +169,6 @@
     generateColumns() {
         const {tableConfig, filters} = this.state;
         const columnOptions = this.generateColumnOptions();
-<<<<<<< HEAD
-        let columns = [];
-        tableConfig.columns &&
-        tableConfig.columns.forEach(
-            function (item, index) {
-                let key = item.key;
-                const options = columnOptions[item.key];
-                let columnCell
-                switch (item.type) {
-                    case "dropdown":
-                        columnCell = <Dropdown
-=======
         const columns = [];
 
         (tableConfig.columns || []).forEach((item) => {
@@ -239,21 +180,12 @@
                 case "dropdown": {
                     columnCell = (
                         <Dropdown
->>>>>>> 6407ff57
                             name={item.key}
                             clearable
                             placeholder={item.placeholder}
                             search
                             selection
                             options={options}
-<<<<<<< HEAD
-                            onChange={this.filterColumn.bind(this)} // TODO: Hee Won - need debounce
-                            defaultValue={'' || filters[item.key]}
-                        />
-                        break
-                    case "input":
-                        columnCell = <Input
-=======
                             onChange={this.filterColumn.bind(this)}
                             value={filters[item.key] != null ? filters[item.key] : ''}
                         />
@@ -263,40 +195,35 @@
                 case "input": {
                     columnCell = (
                         <Input
->>>>>>> 6407ff57
                             name={item.key}
                             autoComplete="off"
                             placeholder={item.placeholder}
-<<<<<<< HEAD
+                            onChange={this.filterColumn.bind(this)}
+                            value={filters[item.key] != null ? filters[item.key] : ''}
                             onChange={this.filterColumn.bind(this)} // TODO: Hee Won - need debounce
                             value={'' || filters[item.key]}
                         />
-                        break
-                    case "daterange":
-                        columnCell = <DateRangePicker
-                            name={item.key}
-                            calendarAriaLabel="Toggle calendar"
-                            clearAriaLabel="Clear value"
-                            dayAriaLabel="Day"
-                            monthAriaLabel="Month"
-                            nativeInputAriaLabel="Date"
-                            onChange={async (e) => {
-                                await this.filterDateRangeTime(_, {name: item.key, values: e})
-                            }}
-                            // If a filter for `item.key` exists, multiply the start and end times epochs by 1000
-                            // because DateRangePicker expects epoch time in milliseconds
-                            value={filters[item.key] && [filters[item.key][0] * 1000, filters[item.key][1] * 1000]}
-                            yearAriaLabel="Year"
-                        />
-
-                        break
-=======
-                            onChange={this.filterColumn.bind(this)}
-                            value={filters[item.key] != null ? filters[item.key] : ''}
-                        />
                     );
-                    break;
->>>>>>> 6407ff57
+                    break
+                }
+                case "daterange": {
+                    columnCell = <DateRangePicker
+                        name={item.key}
+                        calendarAriaLabel="Toggle calendar"
+                        clearAriaLabel="Clear value"
+                        dayAriaLabel="Day"
+                        monthAriaLabel="Month"
+                        nativeInputAriaLabel="Date"
+                        onChange={async (e) => {
+                            await this.filterDateRangeTime(_, {name: item.key, values: e})
+                        }}
+                        // If a filter for `item.key` exists, multiply the start and end times epochs by 1000
+                        // because DateRangePicker expects epoch time in milliseconds
+                        value={filters[item.key] && [filters[item.key][0] * 1000, filters[item.key][1] * 1000]}
+                        yearAriaLabel="Year"
+                    />
+
+                    break
                 }
             }
 
@@ -320,23 +247,8 @@
     }
 
     async generateFilterFromQueryString() {
-        const {tableConfig} = this.state;
-        const queryString = 'username=ccastrapel@netflix.com';
-        const filters = qs.parse(queryString);
-
-<<<<<<< HEAD
-        this.setState({
-            filteredData: data,
-            limit: tableConfig.totalRows,
-            loading: false
-        });
-    }
-
-    async generateFilterFromQueryString() {
         const {tableConfig, queryString} = this.state
         const filters = qs.parse(queryString, {ignoreQueryPrefix: true})
-=======
->>>>>>> 6407ff57
         if (filters) {
             this.setState({
                 filters: filters
@@ -387,13 +299,8 @@
     }
 
     async filterColumnClientSide(event, filters) {
-<<<<<<< HEAD
-        let {data} = this.state;
-        const filteredData = data.filter(function (item) {
-=======
         const {data} = this.state;
         const filtered = data.filter((item) => {
->>>>>>> 6407ff57
             for (let key in filters) {
                 let re = filters[key];
                 try {
@@ -408,26 +315,18 @@
             }
             return true;
         });
-<<<<<<< HEAD
-        this.setState({filteredData: filteredData, loading: false});
-=======
 
         this.setState({
             expandedRow: null,
             filteredData: filtered,
             loading: false
         });
->>>>>>> 6407ff57
     }
 
     generateRows() {
         const {expandedRow, filteredData, tableConfig, activePage} = this.state;
         const filteredDataPaginated = filteredData.slice(
             (activePage - 1) * tableConfig.rowsPerPage,
-<<<<<<< HEAD
-            activePage * tableConfig.rowsPerPage
-        )
-=======
             activePage * tableConfig.rowsPerPage - 1
         );
 
@@ -436,21 +335,15 @@
             filteredDataPaginated.splice(index, 0, data);
         }
 
->>>>>>> 6407ff57
         return filteredDataPaginated.map((entry, idx) => {
             // if a row is clicked then show its associated detail row.
             if (expandedRow && expandedRow.index === idx) {
                 return (
                     <Table.Row>
-<<<<<<< HEAD
-                        <Table.Cell collapsing colSpan="7">
-                            <pre>{JSON.stringify(entry.raw, null, 4)}</pre>
-=======
-                        <Table.Cell colSpan={8}>
+                        <Table.Cell collapsing colSpan={8}>
                             <pre>
                                 {JSON.stringify(expandedRow.data, null, 4)}
                             </pre>
->>>>>>> 6407ff57
                         </Table.Cell>
                     </Table.Row>
                 );
@@ -458,51 +351,32 @@
 
             const cells = [];
             // Iterate through our configured columns
-<<<<<<< HEAD
-            tableConfig.columns.forEach(
-                function (column, index) {
-                    if (column.type === "daterange") {
-                        cells.push(<Table.Cell collapsing>
+            tableConfig.columns.forEach((column) => {
+                if (column.type === "daterange") {
+                    cells.push(<Table.Cell collapsing>
                         <ReactMarkdown
                             linkTarget="_blank"
                             source={'' || new Date(entry[column.key] * 1000).toUTCString()}
                         />
                     </Table.Cell>)
 
-                    } else {
-                        cells.push(<Table.Cell collapsing>
-=======
-            tableConfig.columns.forEach((column) => {
-                cells.push(
-                    <Table.Cell>
->>>>>>> 6407ff57
+                } else {
+                    cells.push(<Table.Cell collapsing>
                         <ReactMarkdown
                             linkTarget="_blank"
                             source={'' || entry[column.key].toString()}
                         />
-<<<<<<< HEAD
                     </Table.Cell>)
-                    }
-                }
-            )
-=======
-                    </Table.Cell>
-                );
-            });
->>>>>>> 6407ff57
+                }
+            })
 
             return (
                 <Table.Row>
                     <Table.Cell collapsing>
                         <Icon
                             link
-<<<<<<< HEAD
-                            name="caret right"
-                            onClick={(event) => this.handleRowExpansion(event, idx)} // TODO: Fix caret
-=======
                             name={(expandedRow && expandedRow.index - 1 === idx) ? "caret down" : "caret right"}
                             onClick={this.handleRowExpansion(idx)}
->>>>>>> 6407ff57
                         />
                     </Table.Cell>
                     {cells}
@@ -513,11 +387,7 @@
 
     render() {
         const {filteredData, tableConfig, activePage} = this.state;
-<<<<<<< HEAD
-
-=======
         const columns = this.generateColumns();
->>>>>>> 6407ff57
         return (
             <Segment basic>
                 <Header as="h2">{tableConfig.tableName}</Header>
@@ -525,13 +395,8 @@
                     linkTarget="_blank"
                     source={tableConfig.tableDescription}
                 />
-<<<<<<< HEAD
                 <Table collapsing sortable celled compact selectable striped>
-                    {this.generateColumns()}
-=======
-                <Table sortable celled compact selectable striped>
                     {columns}
->>>>>>> 6407ff57
                     <Table.Body>
                         {this.generateRows()}
                     </Table.Body>
