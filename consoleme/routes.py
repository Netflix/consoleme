--- conflicted
+++ resolved
@@ -1,4 +1,5 @@
 """Web routes."""
+# fmt: off
 import os
 import sys
 
@@ -42,23 +43,20 @@
 from consoleme.handlers.v1.roles import GetRolesHandler
 from consoleme.handlers.v1.saml import SamlHandler
 from consoleme.handlers.v1.swagger import SwaggerHandler, SwaggerJsonGenerator
-<<<<<<< HEAD
-from consoleme.handlers.v2.index import (
-    IndexHandler as IndexHandlerV2,
-)  # Todo: Remove reference to /v2 when new UI is complete
-from consoleme.handlers.v2.index import SelectRolesHandler
-=======
-
 from consoleme.handlers.v2.errors import NotFoundHandler as V2NotFoundHandler
 
-from consoleme.handlers.v2.roles import RolesHandler
-from consoleme.handlers.v2.roles import AccountRolesHandler
-from consoleme.handlers.v2.roles import RoleDetailHandler
-
->>>>>>> 8a84f9b9
+# Todo: UIREFACTOR: Remove reference to /v2 when new UI is complete
+from consoleme.handlers.v2.index import IndexHandler as IndexHandlerV2  # noqa
+from consoleme.handlers.v2.index import SelectRolesHandler  # noqa
+from consoleme.handlers.v2.roles import (
+    AccountRolesHandler,
+    RoleDetailHandler,
+    RolesHandler,
+)
 from consoleme.lib.auth import mk_jwks_validator
 from consoleme.lib.plugins import get_plugin_by_name
 
+# fmt: on
 internal_routes = get_plugin_by_name(config.get("plugins.internal_routes"))()
 
 spec = APISpec(
