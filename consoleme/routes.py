"""Web routes."""
import os

import pkg_resources
import requests
import tornado.autoreload
import tornado.web
from raven.contrib.tornado import AsyncSentryClient

import consoleme
from consoleme.config import config
from consoleme.handlers.auth import AuthHandler
from consoleme.handlers.base import NoCacheStaticFileHandler
from consoleme.handlers.v1.autologin import AutoLoginHandler
from consoleme.handlers.v1.credentials import GetCredentialsHandler
from consoleme.handlers.v1.dynamic_config import DynamicConfigHandler
from consoleme.handlers.v1.errors import Consolme404Handler
from consoleme.handlers.v1.headers import (
    ApiHeaderHandler,
    HeaderHandler,
    SiteConfigHandler,
    UserProfileHandler,
)
from consoleme.handlers.v1.health import HealthHandler
from consoleme.handlers.v1.index import IndexHandler

# from consoleme.handlers.v1.index import IndexHandler
from consoleme.handlers.v1.policies import (
    ApiResourceTypeAheadHandler,
    AutocompleteHandler,
    GetPoliciesHandler,
    PolicyEditHandler,
    PolicyReviewHandler,
    PolicyReviewSubmitHandler,
    PolicyViewHandler,
    ResourcePolicyEditHandler,
    ResourceTypeAheadHandler,
    SelfServiceHandler,
    SelfServiceV2Handler,
)
from consoleme.handlers.v1.roles import GetRolesHandler
from consoleme.handlers.v1.saml import SamlHandler
from consoleme.handlers.v2.create_role import CreateRoleViewHandler
from consoleme.handlers.v2.errors import NotFoundHandler as V2NotFoundHandler
from consoleme.handlers.v2.generate_changes import GenerateChangesHandler
from consoleme.handlers.v2.generate_policy import GeneratePolicyHandler

# Todo: UIREFACTOR: Remove reference to /v2 when new UI is complete
from consoleme.handlers.v2.index import IndexHandler as IndexHandlerV2  # noqa
from consoleme.handlers.v2.requests import (
    RequestDetailHandler,
<<<<<<< HEAD
    RequestHandler,
    RequestsHandler,
=======
    RequestsHandler,
    RequestsTableConfigHandler,
    RequestsWebHandler,
>>>>>>> 52529844
)
from consoleme.handlers.v2.roles import (
    AccountRolesHandler,
    RoleCloneHandler,
    RoleDetailAppHandler,
    RoleDetailHandler,
    RolesHandler,
)
from consoleme.handlers.v2.self_service import SelfServiceConfigHandler
from consoleme.handlers.v2.typeahead import ResourceTypeAheadHandlerV2
from consoleme.lib.auth import mk_jwks_validator
from consoleme.lib.plugins import get_plugin_by_name

internal_routes = get_plugin_by_name(config.get("plugins.internal_routes"))()

log = config.get_logger()


def make_jwt_validator():
    jwk_url = config.get("sso.jwk_url")
    if not jwk_url:
        raise Exception("Config 'sso.jwk_url' is not defined")
    jwk_set = requests.get(jwk_url).json()
    keys = [k for k in jwk_set["keys"] if k["kty"] == "RSA"]
    jwk_schema = config.get("sso.jwk_schema")
    if not jwk_schema:
        raise Exception("Config 'sso.jwk_schema' is not defined")
    return mk_jwks_validator(keys, jwk_schema["header"], jwk_schema["payload"])


def make_app(jwt_validator=None):
    """make_app."""
    path = pkg_resources.resource_filename("consoleme", "templates")

    oss_routes = [
        (r"/", IndexHandler),
        (r"/login", IndexHandler),
        (r"/auth", AuthHandler),
        (r"/role/(.*)", AutoLoginHandler),
        (r"/healthcheck", HealthHandler),
        (
            r"/static/(.*)",
            NoCacheStaticFileHandler,
            dict(path=os.path.join(path, "static")),
        ),
        (
            r"/(favicon.ico)",
            NoCacheStaticFileHandler,
            dict(path=os.path.join(path, "static")),
        ),
        # Generally, everything behind "/api" in a production instance is not protected by SSO.
        # It should be behind mtls
        (r"/api/v1/get_credentials", GetCredentialsHandler),
        (r"/api/v1/get_roles", GetRolesHandler),
        # Used to autocomplete s3:get to all matching permissions
        (r"/api/v1/policyuniverse/autocomplete/?", AutocompleteHandler),
        (r"/api/v1/get_roles", GetRolesHandler),
        (r"/api/v1/siteconfig/?", SiteConfigHandler),
        (r"/api/v2/self_service_config/?", SelfServiceConfigHandler),
        (r"/api/v1/profile/?", UserProfileHandler),
        (r"/api/v1/myheaders/?", ApiHeaderHandler),
        (r"/api/v1/policies/typeahead", ApiResourceTypeAheadHandler),
        (r"/api/v2/generate_policy", GeneratePolicyHandler),
        (r"/api/v2/request", RequestHandler),
        (r"/api/v2/requests", RequestsHandler),
        (r"/api/v2/requests/([a-zA-Z0-9_-]+)", RequestDetailHandler),
        (r"/api/v2/requests_table_config", RequestsTableConfigHandler),
        (r"/api/v2/roles/?", RolesHandler),
        (r"/api/v2/roles/(\d{12})", AccountRolesHandler),
        (r"/api/v2/roles/(\d{12})/(.*)", RoleDetailHandler),
        (r"/api/v2/mtls/roles/(\d{12})/(.*)", RoleDetailAppHandler),
        (r"/api/v2/clone/role", RoleCloneHandler),
        (r"/api/v2/generate_changes/?", GenerateChangesHandler),
        (r"/api/v2/typeahead/resources", ResourceTypeAheadHandlerV2),
        (r"/config/?", DynamicConfigHandler),
        (r"/create_role/?", CreateRoleViewHandler),
        (r"/myheaders/?", HeaderHandler),
        (r"/policies/?", PolicyViewHandler),
        (
            r"/policies/get_policies/?",
            GetPoliciesHandler,
        ),  # Used to search/filter for /policies page
        (r"/policies/edit/(\d{12})/iamrole/(.*)", PolicyEditHandler),
        # Properly routes S3, SQS, SNS policy requests
        (
            r"/policies/edit/(\d{12})/(s3|sqs|sns)(?:/([a-z\-1-9]+))?/(.*)",
            ResourcePolicyEditHandler,
        ),
        (r"/policies/request/([a-zA-Z0-9_-]+)", PolicyReviewHandler),
        (r"/policies/submit_for_review", PolicyReviewSubmitHandler),
        (r"/policies/typeahead", ResourceTypeAheadHandler),
        (r"/saml/(.*)", SamlHandler),
        (r"/self_service_v1", SelfServiceHandler),
        (r"/self_service", SelfServiceV2Handler),
        (r"/requests", RequestsWebHandler),
    ]

    # Prioritize internal routes before OSS routes so that OSS routes can be overrided if desired.
    internal_route_list = internal_routes.get_internal_routes(
        make_jwt_validator, jwt_validator
    )
    routes = internal_route_list + oss_routes

    # Return a JSON 404 for unmatched /api/v2/ requests
    routes.append((r"/api/v2/.*", V2NotFoundHandler))
    routes.append((r".*", Consolme404Handler))

    app = tornado.web.Application(
        routes,
        debug=config.get("tornado.debug", False),
        xsrf_cookies=config.get("tornado.xsrf", True),
        xsrf_cookie_kwargs=config.get("tornado.xsrf_cookie_kwargs", {}),
        template_path=config.get(
            "tornado.template_path", f"{os.path.dirname(consoleme.__file__)}/templates"
        ),
        ui_modules=internal_routes.ui_modules,
    )
    sentry_dsn = config.get("sentry.dsn")

    if sentry_dsn:
        app.sentry_client = AsyncSentryClient(config.get("sentry.dsn"))

    return app<|MERGE_RESOLUTION|>--- conflicted
+++ resolved
@@ -49,14 +49,9 @@
 from consoleme.handlers.v2.index import IndexHandler as IndexHandlerV2  # noqa
 from consoleme.handlers.v2.requests import (
     RequestDetailHandler,
-<<<<<<< HEAD
-    RequestHandler,
-    RequestsHandler,
-=======
     RequestsHandler,
     RequestsTableConfigHandler,
     RequestsWebHandler,
->>>>>>> 52529844
 )
 from consoleme.handlers.v2.roles import (
     AccountRolesHandler,
