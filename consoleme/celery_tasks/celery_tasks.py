--- conflicted
+++ resolved
@@ -56,12 +56,8 @@
     allowed_to_sync_role,
     cache_all_scps,
     cache_org_structure,
-<<<<<<< HEAD
-    get_enabled_regions_for_account, #remove_temp_policies,
-=======
     get_aws_principal_owner,
     get_enabled_regions_for_account,
->>>>>>> 956cf63c
 )
 from consoleme.lib.aws_config import aws_config
 from consoleme.lib.cache import (
