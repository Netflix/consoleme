--- conflicted
+++ resolved
@@ -26,20 +26,12 @@
     def on_finish(self) -> None:
         if self.request.method != "POST":
             return
-<<<<<<< HEAD
-        # Force refresh of crednetial authorization mapping after the dynamic config sync period to ensure all workers
-        # have the updated configuration
-        celery_app.send_task(
-            "consoleme.celery_tasks.celery_tasks.cache_credential_authorization_mapping",
-            countdown=config.get("dynamic_config.dynamo_load_interval"),
-=======
         # Force a refresh of credential authorization mapping in current region
         # TODO: Trigger this to run cross-region
         # TODO: Delete server-side user-role cache intelligently so users get immediate access
         celery_app.send_task(
             "consoleme.celery_tasks.celery_tasks.cache_credential_authorization_mapping",
-            countdown=10,
->>>>>>> 9868b726
+            countdown=config.get("dynamic_config.dynamo_load_interval"),
         )
 
     async def get(self) -> None:
