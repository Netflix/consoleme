--- conflicted
+++ resolved
@@ -42,16 +42,13 @@
             # If site_config.landing_url is set, users will be redirected to the landing URL after authenticating
             # on the frontend.
             "landing_url": config.get("site_config.landing_url"),
-<<<<<<< HEAD
             "temp_policy_support": config.get("policies.temp_policy_support", True),
-=======
             "notifications": {
                 "enabled": config.get("site_config.notifications.enabled"),
                 "request_interval": config.get(
                     "site_config.notifications.request_interval", 60
                 ),
             },
->>>>>>> 956cf63c
         }
 
         custom_page_header: Dict[str, str] = await get_custom_page_header(
