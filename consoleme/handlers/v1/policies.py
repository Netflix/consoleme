--- conflicted
+++ resolved
@@ -311,7 +311,7 @@
         all_account_managed_policies = await get_all_iam_managed_policies_for_account(
             account_id
         )
-        account_name = self.account_ids_to_names.get(account_id, [""])[0]
+        account_name = self.account_ids_to_names.get(account_id, "")
 
         await self.render(
             "policy_editor.html",
@@ -1229,12 +1229,8 @@
                 results[app_name] = {"name": app_name, "results": []}
                 for role in roles:
                     account_id = role.split(":")[4]
-<<<<<<< HEAD
-                    account = accounts.get(account_id, [""])[0]
+                    account = accounts.get(account_id, "")
                     environment = accounts_to_env.get(account_id, "")
-=======
-                    account = accounts.get(account_id, "")
->>>>>>> 24a45552
                     parsed_app_name = (
                         f"{app_name} on {account} ({account_id}) ({role})]"
                     )
@@ -1256,12 +1252,8 @@
                 if seen_roles.get(role):
                     continue
                 account_id = role.split(":")[4]
-<<<<<<< HEAD
-                account = accounts.get(account_id, [""])[0]
                 environment = accounts_to_env.get(account_id, "")
-=======
                 account = accounts.get(account_id, "")
->>>>>>> 24a45552
                 results[role] = {
                     "name": role.replace("arn:aws:iam::", "").replace(":role", ""),
                     "results": [
