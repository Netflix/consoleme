--- conflicted
+++ resolved
@@ -640,19 +640,7 @@
         }
         log.debug(log_data)
 
-<<<<<<< HEAD
-        stats.count(
-            "PolicyReviewHandler.get",
-            tags={
-                "user": self.user,
-                "ip": self.ip,
-                "arn": arn,
-                "request_id": request.get("request_id"),
-            },
-        )
-=======
         stats.count("PolicyReviewHandler.get", tags={"user": self.user, "arn": arn})
->>>>>>> a41ea260
 
         try:
             formatted_policy_changes = await get_formatted_policy_changes(
@@ -757,17 +745,7 @@
 
         stats.count(
             "PolicyReviewHandler.post",
-<<<<<<< HEAD
-            tags={
-                "user": self.user,
-                "ip": self.ip,
-                "arn": arn,
-                "request_id": request.get("request_id"),
-                "updated_status": updated_status,
-            },
-=======
             tags={"user": self.user, "arn": arn, "updated_status": updated_status},
->>>>>>> a41ea260
         )
 
         can_approve_reject = await can_manage_policy_requests(self.groups)
