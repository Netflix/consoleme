--- conflicted
+++ resolved
@@ -248,133 +248,6 @@
     <method v="2" />
   </configuration>
   <configuration default="false" name="OSS Unit Tests" type="tests" factoryName="py.test">
-<<<<<<< HEAD
-    <option name="INTERPRETER_OPTIONS" value="" />
-    <option name="PARENT_ENVS" value="true" />
-    <envs>
-      <env name="CONFIG_LOCATION" value="example_config/example_config_test.yaml" />
-      <env name="ASYNC_TEST_TIMEOUT" value="60000" />
-    </envs>
-    <option name="SDK_HOME" value="$PROJECT_DIR$/env/bin/python" />
-    <option name="WORKING_DIRECTORY" value="$PROJECT_DIR$/" />
-    <option name="IS_MODULE_SDK" value="false" />
-    <option name="ADD_CONTENT_ROOTS" value="true" />
-    <option name="ADD_SOURCE_ROOTS" value="true" />
-    <module name="" />
-    <EXTENSION ID="PythonCoverageRunConfigurationExtension" runner="coverage.py" />
-    <EXTENSION ID="net.ashald.envfile">
-      <option name="IS_ENABLED" value="false" />
-      <option name="IS_SUBST" value="false" />
-      <option name="IS_PATH_MACRO_SUPPORTED" value="false" />
-      <option name="IS_IGNORE_MISSING_FILES" value="false" />
-      <option name="IS_ENABLE_EXPERIMENTAL_INTEGRATIONS" value="false" />
-      <ENTRIES>
-        <ENTRY IS_ENABLED="true" PARSER="runconfig" />
-      </ENTRIES>
-    </EXTENSION>
-    <option name="_new_keywords" value="&quot;&quot;" />
-    <option name="_new_parameters" value="&quot;&quot;" />
-    <option name="_new_additionalArguments" value="&quot;-k test_retrieve_credential_authorization_mapping&quot;" />
-    <option name="_new_target" value="&quot;$PROJECT_DIR$/tests&quot;" />
-    <option name="_new_targetType" value="&quot;PATH&quot;" />
-    <method v="2" />
-  </configuration>
-  <configuration default="false" name="OSS Unit Tests" type="tests" factoryName="py.test">
-    <option name="INTERPRETER_OPTIONS" value="" />
-    <option name="PARENT_ENVS" value="true" />
-    <envs>
-      <env name="CONFIG_LOCATION" value="example_config/example_config_test.yaml" />
-      <env name="ASYNC_TEST_TIMEOUT" value="60000" />
-    </envs>
-    <option name="SDK_HOME" value="$PROJECT_DIR$/env/bin/python" />
-    <option name="WORKING_DIRECTORY" value="$PROJECT_DIR$" />
-    <option name="IS_MODULE_SDK" value="false" />
-    <option name="ADD_CONTENT_ROOTS" value="true" />
-    <option name="ADD_SOURCE_ROOTS" value="true" />
-    <module name="" />
-    <EXTENSION ID="PythonCoverageRunConfigurationExtension" runner="coverage.py" />
-    <EXTENSION ID="net.ashald.envfile">
-      <option name="IS_ENABLED" value="false" />
-      <option name="IS_SUBST" value="false" />
-      <option name="IS_PATH_MACRO_SUPPORTED" value="false" />
-      <option name="IS_IGNORE_MISSING_FILES" value="false" />
-      <option name="IS_ENABLE_EXPERIMENTAL_INTEGRATIONS" value="false" />
-      <ENTRIES>
-        <ENTRY IS_ENABLED="true" PARSER="runconfig" />
-      </ENTRIES>
-    </EXTENSION>
-    <option name="_new_keywords" value="&quot;&quot;" />
-    <option name="_new_parameters" value="&quot;&quot;" />
-    <option name="_new_additionalArguments" value="&quot;-k test_retrieve_credential_authorization_mapping&quot;" />
-    <option name="_new_target" value="&quot;$PROJECT_DIR$/tests&quot;" />
-    <option name="_new_targetType" value="&quot;PATH&quot;" />
-    <method v="2" />
-  </configuration>
-  <configuration default="false" name="OSS Unit Tests" type="tests" factoryName="py.test">
-    <module name="consoleme" />
-    <option name="INTERPRETER_OPTIONS" value="" />
-    <option name="PARENT_ENVS" value="true" />
-    <envs>
-      <env name="CONFIG_LOCATION" value="example_config/example_config_test.yaml" />
-      <env name="ASYNC_TEST_TIMEOUT" value="600" />
-    </envs>
-    <option name="SDK_HOME" value="" />
-    <option name="WORKING_DIRECTORY" value="$PROJECT_DIR$/" />
-    <option name="IS_MODULE_SDK" value="true" />
-    <option name="ADD_CONTENT_ROOTS" value="true" />
-    <option name="ADD_SOURCE_ROOTS" value="true" />
-    <EXTENSION ID="PythonCoverageRunConfigurationExtension" runner="coverage.py" />
-    <EXTENSION ID="net.ashald.envfile">
-      <option name="IS_ENABLED" value="false" />
-      <option name="IS_SUBST" value="false" />
-      <option name="IS_PATH_MACRO_SUPPORTED" value="false" />
-      <option name="IS_IGNORE_MISSING_FILES" value="false" />
-      <option name="IS_ENABLE_EXPERIMENTAL_INTEGRATIONS" value="false" />
-      <ENTRIES>
-        <ENTRY IS_ENABLED="true" PARSER="runconfig" />
-      </ENTRIES>
-    </EXTENSION>
-    <option name="_new_keywords" value="&quot;&quot;" />
-    <option name="_new_parameters" value="&quot;&quot;" />
-    <option name="_new_additionalArguments" value="&quot;&quot;" />
-    <option name="_new_target" value="&quot;$PROJECT_DIR$/tests&quot;" />
-    <option name="_new_targetType" value="&quot;PATH&quot;" />
-    <method v="2" />
-  </configuration>
-  <configuration default="false" name="OSS Unit Tests" type="tests" factoryName="py.test">
-    <module name="consoleme" />
-    <option name="INTERPRETER_OPTIONS" value="" />
-    <option name="PARENT_ENVS" value="true" />
-    <envs>
-      <env name="CONFIG_LOCATION" value="example_config/example_config_test.yaml" />
-      <env name="ASYNC_TEST_TIMEOUT" value="600" />
-    </envs>
-    <option name="SDK_HOME" value="" />
-    <option name="WORKING_DIRECTORY" value="$PROJECT_DIR$/" />
-    <option name="IS_MODULE_SDK" value="true" />
-    <option name="ADD_CONTENT_ROOTS" value="true" />
-    <option name="ADD_SOURCE_ROOTS" value="true" />
-    <EXTENSION ID="PythonCoverageRunConfigurationExtension" runner="coverage.py" />
-    <EXTENSION ID="net.ashald.envfile">
-      <option name="IS_ENABLED" value="false" />
-      <option name="IS_SUBST" value="false" />
-      <option name="IS_PATH_MACRO_SUPPORTED" value="false" />
-      <option name="IS_IGNORE_MISSING_FILES" value="false" />
-      <option name="IS_ENABLE_EXPERIMENTAL_INTEGRATIONS" value="false" />
-      <ENTRIES>
-        <ENTRY IS_ENABLED="true" PARSER="runconfig" />
-      </ENTRIES>
-    </EXTENSION>
-    <option name="_new_keywords" value="&quot;&quot;" />
-    <option name="_new_parameters" value="&quot;&quot;" />
-    <option name="_new_additionalArguments" value="&quot;&quot;" />
-    <option name="_new_target" value="&quot;$PROJECT_DIR$/tests&quot;" />
-    <option name="_new_targetType" value="&quot;PATH&quot;" />
-    <method v="2" />
-  </configuration>
-  <configuration default="false" name="OSS Unit Tests" type="tests" factoryName="py.test">
-=======
->>>>>>> ace1aea0
     <module name="consoleme-deploy" />
     <option name="INTERPRETER_OPTIONS" value="" />
     <option name="PARENT_ENVS" value="true" />
