--- conflicted
+++ resolved
@@ -1,25 +1,15 @@
 <component name="ProjectRunConfigurationManager">
   <configuration default="false" name="OSS Unit Tests" type="tests" factoryName="py.test">
-<<<<<<< HEAD
-    <module name="consoleme-deploy" />
-=======
     <module name="consoleme" />
->>>>>>> 617fc114
     <option name="INTERPRETER_OPTIONS" value="" />
     <option name="PARENT_ENVS" value="true" />
     <envs>
       <env name="CONFIG_LOCATION" value="example_config/example_config_test.yaml" />
       <env name="ASYNC_TEST_TIMEOUT" value="600" />
     </envs>
-<<<<<<< HEAD
-    <option name="SDK_HOME" value="$PROJECT_DIR$/env/bin/python" />
-    <option name="WORKING_DIRECTORY" value="$PROJECT_DIR$/consoleme" />
-    <option name="IS_MODULE_SDK" value="false" />
-=======
     <option name="SDK_HOME" value="" />
     <option name="WORKING_DIRECTORY" value="$PROJECT_DIR$/" />
     <option name="IS_MODULE_SDK" value="true" />
->>>>>>> 617fc114
     <option name="ADD_CONTENT_ROOTS" value="true" />
     <option name="ADD_SOURCE_ROOTS" value="true" />
     <EXTENSION ID="PythonCoverageRunConfigurationExtension" runner="coverage.py" />
@@ -35,13 +25,8 @@
     </EXTENSION>
     <option name="_new_keywords" value="&quot;&quot;" />
     <option name="_new_parameters" value="&quot;&quot;" />
-<<<<<<< HEAD
-    <option name="_new_additionalArguments" value="&quot;-k test_populate_old_policies &quot;" />
-    <option name="_new_target" value="&quot;$PROJECT_DIR$/consoleme/tests&quot;" />
-=======
     <option name="_new_additionalArguments" value="&quot;&quot;" />
     <option name="_new_target" value="&quot;$PROJECT_DIR$/tests&quot;" />
->>>>>>> 617fc114
     <option name="_new_targetType" value="&quot;PATH&quot;" />
     <method v="2" />
   </configuration>
