[![Discord](https://img.shields.io/discord/730908778299523072?label=Discord&logo=discord&style=flat-square)](https://discord.gg/tZ8S7Yg)

# ConsoleMe

ConsoleMe strives to be a multi-account AWS swiss-army knife, making AWS easier for your end-users and cloud administrators.
It is designed to consolidate the management of multiple accounts into a single web interface. It allows your end-users
and administrators to get credentials / console access to your different accounts, depending on their authorization
level. It provides mechanisms for end-users and administrators to both request and manage permissions for IAM roles,
S3 buckets, SQS queues, and SNS topics. A self-service wizard is also provided to guide users into requesting the
permissions they desire.

ConsoleMe is extensible and pluggable. We offer a set of basic plugins for authenticating users, determining their
groups and eligible roles, and more through the use of default plugins (consoleme/default_plugins).
If you need to link ConsoleMe with internal business logic, we recommend creating a new private repository
based on the default_plugins directory and modifying the code as appropriate to handle that custom internal logic.

ConsoleMe uses [Celery](https://github.com/celery/celery/) to run tasks on a schedule or on-demand. Our implementation
is also extensible through the usage of Python entry points. This means that you can also implement internal-only
Celery tasks to handle some of your custom business logic if needed.

The celery tasks in this repo are generally used to cache resources across your AWS accounts (such as IAM roles),
and report Celery metrics. We have tasks that perform the following:

* Cache IAM roles, SQS queues, SNS topics, and S3 buckets to Redis/DDB
* Report Celery Last Success Metrics (Used for alerting on failed tasks)
* Cache Cloudtrail Errors by ARN (This requires an internal celery task to aggregate Cloutrail errors from your
preferred source)

Netflix's internal celery tasks handle a variety of additional requirements that you may
be interested in implementing. These include:

* Caching S3/Cloudtrail errors from our Hive / ElasticSearch databases. We expose these to end-users in ConsoleMe
* Generating tags for our resources, which include the creator and owner of the resource, and any associated applications.
* Generating an IAM managed policy unique for each account which (when attached to a role) prevents the usage of an IAM
role credential outside of the account. (This is used as a general credential theft and SSRF protection)
* Cache Google Groups, Users and Account Settings from internal services at Netflix

## Quick Start

Docker-Compose is the quickest way to get ConsoleMe up and running for testing purposes. The Dockerfile is a great
point of reference for the installation process.

```docker-compose -f docker-compose.yaml -f docker-compose-dependencies.yaml up```


## Build and Run Instructions

ConsoleMe requires Python 3.7 or above. Crude installation instructions are below. This documentation is in dire need
of improvement.

### MacOS

```bash
# Install Python
brew install python@3.8

# XCode Command-Line Tools
xcode-select --install

# Additional dependencies
brew install pkgconfig libxmlsec1
```

### Linux

Ubuntu disco/19.04+, Debian buster/10+

```bash
# Additional dependencies
apt-get install build-essential libxml2-dev libxmlsec1 libxmlsec1-dev libxmlsec1-openssl musl-dev libcurl4-nss-dev python3-dev -y
```

#### Clone the ConsoleMe repo

```bash
git clone git@github.com:Netflix-Skunkworks/consoleme.git
```

#### Start Redis and DynamoDB containers

A local set of Redis and DynamoDB (local) instances need to be set up. These are provided as Docker containers. In a separate terminal window, start the local redis and dynamodb instances:

```bash
docker-compose -f docker-compose-dependencies.yaml up
```

#### Make a virtual environment and run the installation script

In repo root run `make install`. You may also want to install the default plugins if you have not developed internal plugins: `pip install -e default_plugins`

```bash
# Make a Python 3.8 Virtual Environment using your preferred method. Here's a standard way of doing it:
python3 -m venv env

# Activate virtualenv
. env/bin/activate

# Run the `make install` script, which will create the appropriate DynamoDB tables locally and probably make a futile
# effort to cache data in Redis. Caching will only work after you've configured ConsoleMe for your environment.
make install
```

> You will need to have AWS credentials for the installation to work (they need to be valid credentials for any
account or user for the AWS SDK to communicate with the local DynamoDB container).

#### Run ConsoleMe with the default configuration

```bash
# Run ConsoleMe
CONFIG_LOCATION=example_config/example_config_development.yaml python consoleme/__main__.py
```

> ConsoleMe requires Python 3.7+. If your virtualenv was installed under Python2.x
this will blow up. You can usually fix this by uninstalling and reinstalling under python3.x by removing your existing
virtualenv and creating a new one with Python 3: `python3 -m venv env`.
When the `make install` command is running, it will install all the dependencies, and it will also run ConsoleMe
Celery tasks to populate its Redis cache if necessary. This also updates the local DynamoDB instance, which persists
data on disk. This command will need to be run anytime you want to update your local cache.

### Configure your browser

You can either use the `example_config/example_config_development.yaml` as your configuration to override the user you
<<<<<<< HEAD
are authenticated as for development, or you can Configure a header injector such as
[Requestly](https://www.requestly.in/) to inject user / group headers. By default, the header names are in your
 configuration file. In our example configurations, they are specified in `example_config_base.yaml` under the
 `auth.user_header_name` and `auth.groups_header_name` keys. The user header should be an email address, i.e.
 `you@example.com`. The groups header should be a list of comma-separated groups that you are a member of, i.e.
=======
are authenticated as for development, or you can Configure a header injector such as 
[Requestly](https://www.requestly.in/) to inject user / group headers. By default, the header names are in your
 configuration file. In our example configurations, they are specified in `example_config_base.yaml` under the 
 `auth.user_header_name` and `auth.groups_header_name` keys. The user header should be an email address, i.e.
 `you@example.com`. The groups header should be a list of comma-separated groups that you are a member of, i.e. 
>>>>>>> c8bedacf
 `group1@example.com,group2@example.com,groupx@example.com`.  You can see which headers are being passed to ConsoleMe
by visiting the [`/myheaders` endpoint](http://localhost:8081/myheaders) in ConsoleMe.

> Make sure you have at least two groups in your list, otherwise every time you visit your local consoleme Role page it will auto-login to the console with your one role.

### Browse to ConsoleMe

You should now be able to access the ConsoleMe web UI at http://localhost:8081. Success! 🎉


### Role configuration

By now, you should have the ConsoleMe web UI running, though it probably can't do much at the moment. This is where
<<<<<<< HEAD
you'll need to configure ConsoleMe for your environment. The ConsoleMe service needs its own user/role (with an
=======
you'll need to configure ConsoleMe for your environment. The ConsoleMe service needs its own user/role (with an 
>>>>>>> c8bedacf
InstanceProfile for EC2 deployment), and each of your accounts should have a role that ConsoleMe can assume into.


#### ConsoleMeInstanceProfile configuration

Firstly, the ConsoleMe service needs its own user or role. Note that ConsoleMe has a lot of permissions. You should
ensure that its privileges cannot be used outside of ConsoleMe, except by authorized administrators (Likely, you).

You can call this new role "ConsoleMeInstanceProfile". It will also need to assume whichever roles you want to allow it
to assume in your environment. Here is a full-fledged
policy you can use when deploying to production. For now, scoping down assume role rights for testing should be
<<<<<<< HEAD
sufficient. Create an inline policy for your role with the following permissions if you never want to have to
=======
sufficient. Create an inline policy for your role with the following permissions if you never want to have to 
>>>>>>> c8bedacf
think about it again:

Replace `arn:aws:iam::1243456789012:role/consolemeInstanceProfile` in the Assume Role Trust Policy with your ConsoleMe
service role ARN.

```json
{
   "Statement":[
      {
         "Action":[
            "cloudtrail:*",
            "cloudwatch:*",
            "config:*",
            "dynamodb:batchgetitem",
            "dynamodb:batchwriteitem",
            "dynamodb:deleteitem",
            "dynamodb:describe*",
            "dynamodb:getitem",
            "dynamodb:getrecords",
            "dynamodb:getsharditerator",
            "dynamodb:putitem",
            "dynamodb:query",
            "dynamodb:scan",
            "dynamodb:updateitem",
            "sns:createplatformapplication",
            "sns:createplatformendpoint",
            "sns:deleteendpoint",
            "sns:deleteplatformapplication",
            "sns:getendpointattributes",
            "sns:getplatformapplicationattributes",
            "sns:listendpointsbyplatformapplication",
            "sns:publish",
            "sns:setendpointattributes",
            "sns:setplatformapplicationattributes",
            "sts:assumerole"
         ],
         "Effect":"Allow",
         "Resource":[
            "*"
         ]
      },
      {
         "Action":[
            "ses:sendemail",
            "ses:sendrawemail"
         ],
         "Condition":{
            "StringLike":{
               "ses:FromAddress":[
                  "email_address_here@example.com"
               ]
            }
         },
         "Effect":"Allow",
         "Resource":"arn:aws:ses:*:123456789:identity/your_identity.example.com"
      }
   ],
   "Version":"2012-10-17"
}
```

Configure the trust policy with the following settings (Yes, you'll want to allow ConsoleMe to assume itself):

```json
{
 "Statement": [
  {
   "Action": "sts:AssumeRole",
   "Effect": "Allow",
   "Principal": {
    "Service": "ec2.amazonaws.com"
   }
  },
  {
   "Action": "sts:AssumeRole",
   "Effect": "Allow",
   "Principal": {
    "AWS": "arn:aws:iam::1243456789012:role/consolemeInstanceProfile"
   }
  }
 ],
 "Version": "2012-10-17"
}
```

#### ConsoleMe role configuration
Each of your accounts needs a role that ConsoleMe can assume. It uses this role to cache information from the account.
ConsoleMe will cache IAM roles, S3 buckets, SNS topics, and SQS queues by default. If you have it configured, it will
also cache data from the AWS Config service for IAM policy/self-service typeahead and for the Policies table.

Note that these permissions are pretty hefty. Be sure to lock things down more here if appropriate for your environment,
and again, ensure that this role is protected and can only be altered/use by administrative users.

Replace `arn:aws:iam::1243456789012:role/consolemeInstanceProfile` in the Assume Role Trust Policy with your ConsoleMe
service role ARN.

```json
{
 "Statement": [
  {
   "Action": [
    "autoscaling:Describe*"
    "cloudwatch:Get*",
    "cloudwatch:List*",
    "config:BatchGet*",
    "config:List*",
    "config:Select*",
    "ec2:DescribeSubnets",
    "ec2:describevpcendpoints",
    "ec2:DescribeVpcs",
    "iam:*",
    "s3:GetBucketPolicy",
    "s3:GetBucketTagging",
    "s3:ListAllMyBuckets",
    "s3:ListBucket",
    "s3:PutBucketPolicy",
    "s3:PutBucketTagging",
    "sns:GetTopicAttributes",
    "sns:ListTagsForResource",
    "sns:ListTopics",
    "sns:SetTopicAttributes",
    "sns:TagResource",
    "sns:UnTagResource",
    "sqs:GetQueueAttributes",
    "sqs:GetQueueUrl",
    "sqs:ListQueues",
    "sqs:ListQueueTags",
    "sqs:SetQueueAttributes",
    "sqs:TagQueue",
    "sqs:UntagQueue",
   ],
   "Effect": "Allow",
   "Resource": [
    "*"
   ],
   "Sid": "iam"
  }
 ],
 "Version": "2012-10-17"
}
```

Assume Role Policy Document:
```json
{
 "Statement": [
  {
   "Action": "sts:AssumeRole",
   "Effect": "Allow",
   "Principal": {
    "AWS": "arn:aws:iam::1243456789012:role/consolemeInstanceProfile"
   }
  }
 ],
 "Version": "2012-10-17"
}
```

### Service configuration
You should have the ConsoleMe web service up and running, and you should have some roles that ConsoleMe can use or
assume. Now comes the fun part: Configuring ConsoleMe.

<<<<<<< HEAD
At Netflix, we use our production ConsoleMe sergice to get credentials for ConsoleMe locally
=======
At Netflix, we use our production ConsoleMe sergice to get credentials for ConsoleMe locally 
>>>>>>> c8bedacf
(hence why ConsoleMeInstanceProfile needs to be able to assume itself). For a first-time setup, you may not have this
luxury. If you're using an IAM user, let it assume into the consolemeinstanceprofile service role that you created in
the previous step (If you take this route, we recommend removing those permissions as soon as you deploy consoleme and
can retrieve credentials from ConsoleMe in your production environment). You'll need to put the role's credentials in
environmental variables or your ~/.aws/credentials file locally for now so that ConsoleMe can find them. (ConsoleMe uses
 boto3, which like all AWS SDKs, looks for credentials [in the following order](https://docs.aws.amazon.com/sdk-for-java/v1/developer-guide/credentials.html#credentials-default).)

Once we have this up and running, you can statically define a map in your configuration of what roles to display, and
specify which users/groups are authorized to access which roles in your environment:

In your configuration, you'll want to specify an `account_ids_to_name` mapping of your AWS accounts. An example is
provided in [example_config/example_config_base.yaml]:

```yaml
account_ids_to_name:
  123456789012: default_account
  123456789013: prod
  123456789014: test
```

You'll also want to provide a mapping of which users/groups can access which roles. We use a dynamic configuration
in our production environment to specify this mapping. This can be updated on the fly and will allow users to see newly
authorized roles within a minute. Locally, we can either use Local DynamoDB for our dynamic configuration or just
override the dynamic_config keyspace in our configuration. Here is what you can add to your yaml configuration.
group_mapping maps a user's e-mail address, or a group e-mail address to a list of IAM roles.

```yaml
dynamic_config:
  group_mapping:
    groupa@example.com:
      roles:
        - arn:aws:iam::123456789012:role/roleA
        - arn:aws:iam::123456789012:role/roleB
    userb@example.com:
      roles:
        - arn:aws:iam::123456789012:role/roleA  
```
Once you have this configured, restart ConsoleMe locally and force-refresh your JWT by visiting:
[http://localhost:8081?refresh_cache=true](http://localhost:8081?refresh_cache=true)

For development only, you can override your local user and groups:

```yaml
# A development configuration can specify a specific user to impersonate locally.
_development_user_override: consoleme_admin@example.com

# A development configuration can override your groups locally
_development_groups_override:
  - groupa@example.com
  - groupb@example.com
  - configeditors@example.com
  - consoleme_admins@example.com
```


## Development

### Docker development

ConsoleMe can be developed solely within a docker container. Using the following command, the container will automatically be built and run. Your AWS secrets from ~/.aws/credentials will be placed on volumes in the container.

```bash
docker-compose -f docker-compose.yaml -f docker-compose-dependencies.yaml up
```

### Local DynamoDB

Running `docker-compose -f docker-compose-dependencies.yaml up` in the root directory will enable local dynamodb and local redis. To install a web interface
to assist with managing local dynamodb, install dynamodb-admin with:

```bash
npm install dynamodb-admin -g

# You need to tell dynamodb-admin which port dynamodb-local is running on when running dynamodb-admin
DYNAMO_ENDPOINT=http://localhost:8005 dynamodb-admin
```

### Update Dependencies

To update the `pip` Python dependencies, run this command:

```bash
make up-reqs
```

> If you're using Python 3.8 and trying to run this command on Mac, you may need to run
`PKG_CONFIG_PATH="/usr/local/opt/libxml2/lib/pkgconfig" make up-reqs` which forces pkgconfig to use
brew's xmlsec instead of the MacOS xmlsec (Details: https://github.com/mehcode/python-xmlsec/issues/111)

### Releases and Versioning

ConsoleMe uses [setupmeta](https://github.com/zsimic/setupmeta) for versioning, utilizing the [`devcommit` strategy](https://github.com/zsimic/setupmeta/blob/master/docs/versioning.rst#devcommit). This project adheres to [SemVer standards](https://semver.org/#summary) for major, minor, and patch versions. `setupmeta` diverges from SemVer slightly for development versions.

When you're ready to release **patch** changes on `master`:

```bash
python setup.py version --bump minor --commit --push
```

When you're ready to release **minor** changes on `master`:

```bash
python setup.py version --bump minor --commit --push
```

When you're ready to release **major** changes on `master` (rare, reserved for breaking changes):

```bash
python setup.py version --bump major --commit --push
```

### Running async functions

To run an async python function syncronously in a shell for testing:

```python
import asyncio
asyncio.get_event_loop().run_until_complete(<function>)
```


### PyCharm Unit Testing

To run tests in PyCharm, the clearly superior Python development environment, you need to update your Debug
configuration to include the following environment variables to assist with debugging:

- `CONFIG_LOCATION=/location/to/your/test.yaml` (Required)
- `ASYNC_TEST_TIMEOUT=9999999` (Optional for debugging the RESTful code)

Run `make test` or `make testhtml` to run unit tests

> Recommended: Run with the `Additional Arguments` set to `-n 4` to add some concurrency to the unit test execution.

### SAML

We're using the wonderful `kristophjunge/test-saml-idp` docker container to demonstrate an example SAML flow through ConsoleMe performed locally. The SimpleSaml configuration is not secure, and you should not use this in any sort of production environment. this is purely used as a demonstration of SAML auth within ConsoleMe.

The configuration for the SAML exists in `docker-compose-simplesaml.yaml` You can start the IDP locally with the following command ran from your `consoleme` directory:

`docker-compose -f docker-compose-saml.yaml up`

You will need to browse to the [Simplesaml metadata url](http://localhost:8080/simplesaml/saml2/idp/metadata.php?output=xml) and copy the x509 certificate
for the IDP (The first one), and replace the x509cert value specified in `example_config/saml_example/settings.json`.


You can start ConsoleMe and point it to this IDP with the following command:

`CONFIG_LOCATION=example_config/example_config_saml.yaml python consoleme/__main__.py`

The configuration in `docker-compose-saml.yaml` specifies the expected service provider Acs location (`http://localhost:8081/saml/acs`) and the entity ID it expects to receive ('http://localhost:8081').

A simple configuration for SimpleSaml users exists at `example_config/simplesamlphp/authsources.php`. It specifies an example user (consoleme_user:consoleme_user), and an admin user (consoleme_admin:consoleme_admin).

ConsoleMe's configuration (`example_config/example_config_saml.yaml`) specifies the following configuration:

`get_user_by_saml_settings.saml_path`: Location of SAML settings used by the OneLoginSaml2 library
	- You'll need to configure the entity ID, IdP Binding urls, and ACS urls in this file

`get_user_by_saml_settings.jwt`: After the user has authenticated, ConsoleMe will give them a jwt valid for the time specified in this configuration, along with the jwt attribute names for the user's email and groups.

`get_user_by_saml_settings.attributes`: Specifies the attributes that we expect to see in the SAML response, including the user's username, groups, and e-mail address

### Local development with Docker (PyCharm specific instructions)  # TODO: Docs with screenshots

It is possible to use Docker `docker-compose-test.yaml` to run ConsoleMe and its dependencies locally
in Docker with the default plugin set. Configure a new Docker Python interpreter to run __main__.py with your
working directory set to `/apps/consoleme` (on the container). This flow was tested on Windows 10.

### Generating Models from Swagger Spec

When changes are made to the Swagger spec, models may need to be regenerated using [datamodel-code-generator](https://github.com/koxudaxi/datamodel-code-generator).

```bash
pip install datamodel-code-generator
datamodel-codegen --input swagger.yaml --output consoleme/models.py
```

## Generate an AMI to deploy ConsoleMe to EC2

To generate an AMI, retrieve sufficiently privileged credentials locally and run `make create_ami`.


## Override a Route
If you wish to override a handler for a web route in routes.py, you can specify an internal route for it which will take precedence. For example, if you wanted to override the index page, you would modify your internal route plugin with the new route. The included [default_plugins](default_plugins/consoleme_default_plugins/plugins/internal_routes/handlers/internal_demo_route.py) has an example internal route.<|MERGE_RESOLUTION|>--- conflicted
+++ resolved
@@ -120,19 +120,11 @@
 ### Configure your browser
 
 You can either use the `example_config/example_config_development.yaml` as your configuration to override the user you
-<<<<<<< HEAD
 are authenticated as for development, or you can Configure a header injector such as
 [Requestly](https://www.requestly.in/) to inject user / group headers. By default, the header names are in your
  configuration file. In our example configurations, they are specified in `example_config_base.yaml` under the
  `auth.user_header_name` and `auth.groups_header_name` keys. The user header should be an email address, i.e.
  `you@example.com`. The groups header should be a list of comma-separated groups that you are a member of, i.e.
-=======
-are authenticated as for development, or you can Configure a header injector such as 
-[Requestly](https://www.requestly.in/) to inject user / group headers. By default, the header names are in your
- configuration file. In our example configurations, they are specified in `example_config_base.yaml` under the 
- `auth.user_header_name` and `auth.groups_header_name` keys. The user header should be an email address, i.e.
- `you@example.com`. The groups header should be a list of comma-separated groups that you are a member of, i.e. 
->>>>>>> c8bedacf
  `group1@example.com,group2@example.com,groupx@example.com`.  You can see which headers are being passed to ConsoleMe
 by visiting the [`/myheaders` endpoint](http://localhost:8081/myheaders) in ConsoleMe.
 
@@ -146,11 +138,7 @@
 ### Role configuration
 
 By now, you should have the ConsoleMe web UI running, though it probably can't do much at the moment. This is where
-<<<<<<< HEAD
 you'll need to configure ConsoleMe for your environment. The ConsoleMe service needs its own user/role (with an
-=======
-you'll need to configure ConsoleMe for your environment. The ConsoleMe service needs its own user/role (with an 
->>>>>>> c8bedacf
 InstanceProfile for EC2 deployment), and each of your accounts should have a role that ConsoleMe can assume into.
 
 
@@ -162,11 +150,7 @@
 You can call this new role "ConsoleMeInstanceProfile". It will also need to assume whichever roles you want to allow it
 to assume in your environment. Here is a full-fledged
 policy you can use when deploying to production. For now, scoping down assume role rights for testing should be
-<<<<<<< HEAD
 sufficient. Create an inline policy for your role with the following permissions if you never want to have to
-=======
-sufficient. Create an inline policy for your role with the following permissions if you never want to have to 
->>>>>>> c8bedacf
 think about it again:
 
 Replace `arn:aws:iam::1243456789012:role/consolemeInstanceProfile` in the Assume Role Trust Policy with your ConsoleMe
@@ -329,11 +313,7 @@
 You should have the ConsoleMe web service up and running, and you should have some roles that ConsoleMe can use or
 assume. Now comes the fun part: Configuring ConsoleMe.
 
-<<<<<<< HEAD
 At Netflix, we use our production ConsoleMe sergice to get credentials for ConsoleMe locally
-=======
-At Netflix, we use our production ConsoleMe sergice to get credentials for ConsoleMe locally 
->>>>>>> c8bedacf
 (hence why ConsoleMeInstanceProfile needs to be able to assume itself). For a first-time setup, you may not have this
 luxury. If you're using an IAM user, let it assume into the consolemeinstanceprofile service role that you created in
 the previous step (If you take this route, we recommend removing those permissions as soon as you deploy consoleme and
