--- conflicted
+++ resolved
@@ -1,8 +1,4 @@
-<<<<<<< HEAD
-aioredis
-=======
 aiozipkin
->>>>>>> dd456016
 apispec
 apispec-webframeworks
 asgiref # Allows sync_to_async call, executes synchronous code in its own threadpool.
