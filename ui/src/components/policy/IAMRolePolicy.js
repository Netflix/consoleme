import React from "react";
import { Label, Tab } from "semantic-ui-react";
import { usePolicyContext } from "./hooks/PolicyProvider";
import AssumeRolePolicy from "./AssumeRolePolicy";
import ManagedPolicy from "./ManagedPolicy";
<<<<<<< HEAD
import PermissionsBoundary from "./PermissionsBoundary";
=======
import ServiceControlPolicy from "./ServiceControlPolicy";
>>>>>>> 8667f283
import InlinePolicy from "./InlinePolicy";
import Issues from "./Issues";
import Tags from "./Tags";

const IAMRolePolicy = () => {
  const { resource = {} } = usePolicyContext();

  const {
    cloudtrail_details = {},
    inline_policies = [],
    s3_details = {},
  } = resource;

  const tabs = [
    {
      menuItem: {
        key: "inline_policy",
        content: (
          <>
            Inline Policy
            <Label>{inline_policies.length}</Label>
          </>
        ),
      },
      render: () => {
        return (
          <Tab.Pane>
            <InlinePolicy />
          </Tab.Pane>
        );
      },
    },
    {
      menuItem: {
        key: "assume_role_policy",
        content: "Assume Role Policy",
      },
      render: () => {
        return (
          <Tab.Pane>
            <AssumeRolePolicy />
          </Tab.Pane>
        );
      },
    },
    {
      menuItem: {
        key: "managed_policy",
        content: "Managed Policy",
      },
      render: () => {
        return (
          <Tab.Pane>
            <ManagedPolicy />
          </Tab.Pane>
        );
      },
    },
    {
      menuItem: {
<<<<<<< HEAD
        key: "permissions_boundary",
        content: "Permissions Boundary",
=======
        key: "service_control_policy",
        content: <>Service Control Policy</>,
>>>>>>> 8667f283
      },
      render: () => {
        return (
          <Tab.Pane>
<<<<<<< HEAD
            <PermissionsBoundary />
=======
            <ServiceControlPolicy />
>>>>>>> 8667f283
          </Tab.Pane>
        );
      },
    },
    {
      menuItem: {
        key: "tags",
        content: "Tags",
      },
      render: () => {
        return (
          <Tab.Pane>
            <Tags />
          </Tab.Pane>
        );
      },
    },
    {
      menuItem: {
        key: "issues",
        content: (() => {
          if (cloudtrail_details?.errors || s3_details?.errors) {
            return (
              <>
                Issues
                <Label color="red">
                  {cloudtrail_details?.errors?.cloudtrail_errors.length +
                    s3_details?.errors?.s3_errors.length}
                </Label>
              </>
            );
          }
          return "Issues";
        })(),
      },
      render: () => {
        return (
          <Tab.Pane>
            <Issues />
          </Tab.Pane>
        );
      },
    },
  ];

  return (
    <Tab menu={{ fluid: true, vertical: true, tabular: true }} panes={tabs} />
  );
};

export default IAMRolePolicy;<|MERGE_RESOLUTION|>--- conflicted
+++ resolved
@@ -3,11 +3,8 @@
 import { usePolicyContext } from "./hooks/PolicyProvider";
 import AssumeRolePolicy from "./AssumeRolePolicy";
 import ManagedPolicy from "./ManagedPolicy";
-<<<<<<< HEAD
 import PermissionsBoundary from "./PermissionsBoundary";
-=======
 import ServiceControlPolicy from "./ServiceControlPolicy";
->>>>>>> 8667f283
 import InlinePolicy from "./InlinePolicy";
 import Issues from "./Issues";
 import Tags from "./Tags";
@@ -68,22 +65,26 @@
     },
     {
       menuItem: {
-<<<<<<< HEAD
         key: "permissions_boundary",
         content: "Permissions Boundary",
-=======
-        key: "service_control_policy",
-        content: <>Service Control Policy</>,
->>>>>>> 8667f283
       },
       render: () => {
         return (
           <Tab.Pane>
-<<<<<<< HEAD
             <PermissionsBoundary />
-=======
+          </Tab.Pane>
+        );
+      },
+    },
+    {
+      menuItem: {
+        key: "service_control_policy",
+        content: <>Service Control Policy</>,
+      },
+      render: () => {
+        return (
+          <Tab.Pane>
             <ServiceControlPolicy />
->>>>>>> 8667f283
           </Tab.Pane>
         );
       },
