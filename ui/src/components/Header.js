import React from "react";
import { Dropdown, Menu, Image, Message } from "semantic-ui-react";
import { NavLink } from "react-router-dom";
import { useAuth } from "../auth/AuthProviderDefault";
import ReactMarkdown from "react-markdown";

const ConsoleMeHeader = () => {
  const { user } = useAuth();

  const generatePoliciesDropDown = () => {
    const canCreateRoles = user?.authorization?.can_create_roles;
    if (user?.pages?.policies?.enabled === true) {
      return (
        <Dropdown text="Roles and Policies" pointing className="link item">
          <Dropdown.Menu>
            <Dropdown.Item as={NavLink} to="/policies">
              Policies
            </Dropdown.Item>
            <Dropdown.Item as={NavLink} to="/selfservice">
              Self Service Permissions
            </Dropdown.Item>
            <Dropdown.Item as={NavLink} to="/requests">
              All Policy Requests
            </Dropdown.Item>
            {canCreateRoles ? (
              <Dropdown.Item as={NavLink} to="/create_role">
                Create Role
              </Dropdown.Item>
            ) : null}
          </Dropdown.Menu>
        </Dropdown>
      );
    }
    return null;
  };

  const generateAdvancedDropDown = () => {
    if (user?.pages?.config?.enabled === true) {
      return (
        <Dropdown text="Advanced" pointing className="link item">
          <Dropdown.Menu>
            <Dropdown.Item as={NavLink} to="/config">
              Config
            </Dropdown.Item>
          </Dropdown.Menu>
        </Dropdown>
      );
    }
    return null;
  };

  const getAvatarImage = () => {
    if (user?.employee_photo_url) {
      return (
        <>
          <Image
            alt={user.user}
            avatar
            src={user.employee_photo_url}
            title={user.user}
          />
          {user.user}
        </>
      );
    } else if (user?.user) {
      return user.user;
<<<<<<< HEAD
    }
    return null;
  };

  const headerMessage = () => {
    if (
      user?.pages?.header?.custom_header_message_title ||
      user?.pages?.header?.custom_header_message_text
    ) {
      const headerTitle =
        user?.pages?.header?.custom_header_message_title || "";
      const headerText = user?.pages?.header?.custom_header_message_text || "";
      return (
        <Message
          warning
          style={{ marginTop: "6em", marginLeft: "18em", marginBottom: "0em" }}
        >
          {}
          <Message.Header>{headerTitle}</Message.Header>
          <ReactMarkdown linkTarget="_blank" source={headerText} />
        </Message>
      );
=======
>>>>>>> dae96a50
    }
    return null;
  };

  return (
    <>
      <Menu
        color="red"
        fixed="top"
        inverted
        style={{
          height: "72px",
          marginBottom: "0",
        }}
      >
        <Menu.Item
          as="a"
          header
          name="header"
          style={{
            fontSize: "20px",
            textTransform: "uppercase",
            width: "240px",
          }}
          href="/"
        >
          <Image
            size="mini"
            src="/images/logos/logo192.png"
            style={{ marginRight: "1.5em" }}
          />
          ConsoleMe
        </Menu.Item>
        <Menu.Menu position="left">
          <Menu.Item active={false} exact as={NavLink} name="roles" to="/">
            AWS Console Roles
          </Menu.Item>
          {generatePoliciesDropDown()}
          {generateAdvancedDropDown()}
        </Menu.Menu>
        <Menu.Menu position="right">
          <Menu.Item>{getAvatarImage()}</Menu.Item>
        </Menu.Menu>
      </Menu>
      {headerMessage()}
    </>
  );
};

export default ConsoleMeHeader;<|MERGE_RESOLUTION|>--- conflicted
+++ resolved
@@ -64,7 +64,6 @@
       );
     } else if (user?.user) {
       return user.user;
-<<<<<<< HEAD
     }
     return null;
   };
@@ -87,8 +86,6 @@
           <ReactMarkdown linkTarget="_blank" source={headerText} />
         </Message>
       );
-=======
->>>>>>> dae96a50
     }
     return null;
   };
