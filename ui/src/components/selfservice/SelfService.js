import qs from "qs";
import React, { Component } from "react";
import ReactDOM from "react-dom";
import { Icon, Message, Segment, Step } from "semantic-ui-react";
import ReactMarkdown from "react-markdown";
import SelfServiceStep1 from "./SelfServiceStep1";
import SelfServiceStep2 from "./SelfServiceStep2";
import SelfServiceStep3 from "./SelfServiceStep3";
import { SelfServiceStepEnum } from "./SelfServiceEnums";
<<<<<<< HEAD
import { DateTime } from "luxon";

const arnRegex = /^arn:aws:iam::(?<accountId>\d{12}):(?<resourceType>(user|role))\/(.+\/)?(?<resourceName>(.+))/;
=======
import { arnRegex } from "../../helpers/utils";
>>>>>>> 956cf63c

class SelfService extends Component {
  constructor(props) {
    super(props);
    this.state = {
      config: null,
      currStep: SelfServiceStepEnum.STEP1,
      messages: null,
      permissions: [],
      role: null,
      services: [],
      admin_bypass_approval_enabled: false,
      export_to_terraform_enabled: false,
      extraActions: [],
      includeAccounts: [],
      excludeAccounts: [],
      updated_policy: "",
      expiration_date: null,
    };
  }

  async componentDidMount() {
    const config = await this.props.sendRequestCommon(
      null,
      "/api/v2/self_service_config",
      "get"
    );
    if (!config) {
      return;
    }
    const { services } = this.state;
    Object.keys(config.permissions_map || []).forEach((name) => {
      const service = config.permissions_map[name];
      services.push({
        actions: service.action_map,
        key: name,
        text: service.text,
        value: name,
      });
    });

    // If Self Service page is redirected with account and role information
    // TODO(heewonk), revisit following redirection once move to SPA
    const paramSearch = qs.parse(window.location.search, {
      ignoreQueryPrefix: true,
    });

    if (arnRegex.test(paramSearch.arn)) {
      // TODO(ccastrapel): Make backend request to get formal principal, since it may be a template
      const match = arnRegex.exec(paramSearch.arn);
      const { accountId, resourceType, resourceName } = match.groups;
      this.setState({
        admin_bypass_approval_enabled: config.admin_bypass_approval_enabled,
        export_to_terraform_enabled: config.export_to_terraform_enabled,
        config,
        currStep: SelfServiceStepEnum.STEP2,
        // TODO(heewonk), define the role type
        role: {
          account_id: accountId,
          account_name: "",
          apps: {
            app_details: [],
          },
          arn: `arn:aws:iam::${accountId}:${resourceType}/${resourceName}`,
          principal: {
            principal_type: "AwsResource",
            principal_arn: `arn:aws:iam::${accountId}:${resourceType}/${resourceName}`,
          },
          name: resourceName,
          owner: "",
          tags: [],
          templated: false,
          cloudtrail_details: {
            error_url: "",
            errors: {
              cloudtrail_errors: [],
            },
          },
          s3_details: {
            error_url: "",
            errors: {
              s3_errors: [],
            },
          },
        },
        services,
      });
    } else if (paramSearch?.encoded_request) {
      const { role, updated_policy } = JSON.parse(
        Buffer.from(paramSearch.encoded_request, "base64").toString()
      );
      this.setState({
        admin_bypass_approval_enabled: config.admin_bypass_approval_enabled,
        export_to_terraform_enabled: config.export_to_terraform_enabled,
        config,
        currStep: SelfServiceStepEnum.STEP3,
        role: role,
        updated_policy: updated_policy,
        services,
      });
    } else {
      this.setState({
        config,
        services,
        admin_bypass_approval_enabled: config.admin_bypass_approval_enabled,
        export_to_terraform_enabled: config.export_to_terraform_enabled,
      });
    }
  }

  handleSetPolicyExpiration(event, data) {
    // Convert epoch milliseconds to epoch seconds
    if (!data?.value) {
      return;
    }
    const dateObj = DateTime.fromJSDate(data.value);
    const dateString = dateObj.toFormat("yyyyMMdd");
    this.setState({
      expiration_date: parseInt(dateString),
    });
  }

  handleStepClick(dir) {
    const { currStep, updated_policy } = this.state;

    let nextStep = null;
    switch (currStep) {
      case SelfServiceStepEnum.STEP1:
        // TODO, change dir to ENUM
        if (dir === "next" && this.state.role != null) {
          nextStep = SelfServiceStepEnum.STEP2;
        } else {
          return this.setState({
            messages: "Please select a role from the list of applications.",
          });
        }
        break;
      case SelfServiceStepEnum.STEP2:
        if (
          (dir === "next" && this.state.permissions.length > 0) ||
          updated_policy !== ""
        ) {
          nextStep = SelfServiceStepEnum.STEP3;
        } else if (dir === "previous") {
          nextStep = SelfServiceStepEnum.STEP1;
        } else {
          return this.setState({
            messages: "Please add policy.",
          });
        }
        break;
      case SelfServiceStepEnum.STEP3:
        if (dir === "previous") {
          nextStep = SelfServiceStepEnum.STEP2;
        }
        break;
      default:
        return this.setState({
          messages: "Unknown Errors. Please reach out to #security-help",
        });
    }

    this.setState({
      currStep: nextStep,
      messages: null,
    });
  }

  updatePolicy(value) {
    this.setState({
      updated_policy: value,
    });
  }

  handleRoleUpdate(role) {
    this.setState({ role });
  }

  handleExtraActionsUpdate(extraActions) {
    this.setState({ extraActions });
  }

  handleIncludeAccountsUpdate(includeAccounts) {
    this.setState({ includeAccounts });
  }

  handleExcludeAccountsUpdate(excludeAccounts) {
    this.setState({ excludeAccounts });
  }

  handlePermissionsUpdate(permissions) {
    this.setState({ permissions });
  }

  handleResetUserChoices() {
    // This function is called after a user has added a permission set
    // to their "shopping cart". It will reset advanced settings so they
    // are not carried over to additional permission sets they add to their
    // "shopping cart".
    this.setState({
      extraActions: [],
      includeAccounts: [],
      excludeAccounts: [],
    });
  }

  getCurrentSelfServiceStep() {
    const {
      admin_bypass_approval_enabled,
      config,
      currStep,
      export_to_terraform_enabled,
      permissions,
      extraActions,
      includeAccounts,
      excludeAccounts,
      role,
      services,
      updated_policy,
      expiration_date,
    } = this.state;

    let SelfServiceStep = null;
    switch (currStep) {
      case SelfServiceStepEnum.STEP1:
        SelfServiceStep = (
          <SelfServiceStep1
            config={config}
            role={role}
            handleStepClick={this.handleStepClick.bind(this)}
            handleRoleUpdate={this.handleRoleUpdate.bind(this)}
            handleSetPolicyExpiration={this.handleSetPolicyExpiration.bind(
              this
            )}
            {...this.props}
          />
        );
        break;
      case SelfServiceStepEnum.STEP2:
        SelfServiceStep = (
          <SelfServiceStep2
            config={config}
            role={role}
            services={services}
            permissions={permissions}
            extraActions={extraActions}
            includeAccounts={includeAccounts}
            excludeAccounts={excludeAccounts}
            updated_policy={updated_policy}
            expiration_date={expiration_date}
            handleStepClick={this.handleStepClick.bind(this)}
            updatePolicy={this.updatePolicy.bind(this)}
            handlePermissionsUpdate={this.handlePermissionsUpdate.bind(this)}
            handleResetUserChoices={this.handleResetUserChoices.bind(this)}
            handleExtraActionsUpdate={this.handleExtraActionsUpdate.bind(this)}
            handleIncludeAccountsUpdate={this.handleIncludeAccountsUpdate.bind(
              this
            )}
            handleExcludeAccountsUpdate={this.handleExcludeAccountsUpdate.bind(
              this
            )}
            {...this.props}
          />
        );
        break;
      case SelfServiceStepEnum.STEP3:
        SelfServiceStep = (
          <SelfServiceStep3
            config={config}
            role={role}
            services={services}
            permissions={permissions}
            updated_policy={updated_policy}
            expiration_date={expiration_date}
            handleStepClick={this.handleStepClick.bind(this)}
            admin_bypass_approval_enabled={admin_bypass_approval_enabled}
            export_to_terraform_enabled={export_to_terraform_enabled}
            {...this.props}
          />
        );
        break;
      default:
        SelfServiceStep = <div />;
    }

    return SelfServiceStep;
  }

  render() {
    const { currStep, messages, updated_policy } = this.state;
    const SelfServiceStep = this.getCurrentSelfServiceStep();
    const messagesToShow =
      messages != null && updated_policy === "" ? (
        <Message negative>
          <Message.Header>There are some missing parameters</Message.Header>
          <p>{messages}</p>
        </Message>
      ) : null;

    const headerMessage =
      this.state.config != null &&
      this.state.config.custom_header_message != null ? (
        <Message success>
          <ReactMarkdown
            linkTarget="_blank"
            source={this.state.config.custom_header_message}
          />
        </Message>
      ) : null;

    return (
      <Segment basic>
        {headerMessage}
        <Step.Group fluid>
          <Step
            active={currStep === SelfServiceStepEnum.STEP1}
            onClick={() => {
              if (
                [SelfServiceStepEnum.STEP2, SelfServiceStepEnum.STEP3].includes(
                  currStep
                )
              ) {
                this.setState({ currStep: SelfServiceStepEnum.STEP1 });
              }
            }}
            className={`${
              currStep !== SelfServiceStepEnum.STEP1 ? "complete" : ""
            } step1`}
          >
            <Icon name="handshake" />
            <Step.Content>
              <Step.Title>Select Role</Step.Title>
              <Step.Description>Search and Select Role</Step.Description>
            </Step.Content>
          </Step>
          <Step
            active={currStep === SelfServiceStepEnum.STEP2}
            onClick={() => {
              if ([SelfServiceStepEnum.STEP3].includes(currStep)) {
                this.setState({ currStep: SelfServiceStepEnum.STEP2 });
              }
            }}
            className={`${
              currStep === SelfServiceStepEnum.STEP3 ? "complete" : ""
            } step2`}
          >
            <Icon name="search plus" />
            <Step.Content>
              <Step.Title>Modify Policy</Step.Title>
              <Step.Description>Provide Permission Details</Step.Description>
            </Step.Content>
          </Step>
          <Step
            active={currStep === SelfServiceStepEnum.STEP3}
            className={"step3"}
          >
            <Icon name="handshake" />
            <Step.Content>
              <Step.Title>Review and Submit</Step.Title>
              <Step.Description>Review and Submit Permissions</Step.Description>
            </Step.Content>
          </Step>
        </Step.Group>
        {messagesToShow}
        {SelfServiceStep}
      </Segment>
    );
  }
}

export function renderIAMSelfServiceWizard() {
  ReactDOM.render(
    <SelfService />,
    document.getElementById("new_policy_wizard")
  );
}

export default SelfService;<|MERGE_RESOLUTION|>--- conflicted
+++ resolved
@@ -7,13 +7,10 @@
 import SelfServiceStep2 from "./SelfServiceStep2";
 import SelfServiceStep3 from "./SelfServiceStep3";
 import { SelfServiceStepEnum } from "./SelfServiceEnums";
-<<<<<<< HEAD
+
 import { DateTime } from "luxon";
 
-const arnRegex = /^arn:aws:iam::(?<accountId>\d{12}):(?<resourceType>(user|role))\/(.+\/)?(?<resourceName>(.+))/;
-=======
 import { arnRegex } from "../../helpers/utils";
->>>>>>> 956cf63c
 
 class SelfService extends Component {
   constructor(props) {
