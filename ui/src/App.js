--- conflicted
+++ resolved
@@ -8,11 +8,8 @@
 import ConsoleMeDynamicConfig from "./components/DynamicConfig";
 import PolicyRequestReview from "./components/PolicyRequestsReview";
 import PolicyEditor from "./components/policy/PolicyEditor";
-<<<<<<< HEAD
 import ConsoleLogin from "./components/ConsoleLogin.js";
-=======
 import ConsoleMeChallengeValidator from "./components/challenge/ConsoleMeChallengeValidator";
->>>>>>> 59d1c251
 
 const NoMatch = ({ location }) => (
   <h3>
@@ -75,16 +72,16 @@
             component={ConsoleMeDynamicConfig}
           />
           <ProtectedRoute
-<<<<<<< HEAD
+            key="role_query"
             exact
             path="/ui/role/:roleQuery+"
             component={ConsoleLogin}
-=======
-            key="config"
+          />
+          <ProtectedRoute
+            key="challenge_validator"
             exact
             path="/ui/challenge_validator/:challengeToken"
             component={ConsoleMeChallengeValidator}
->>>>>>> 59d1c251
           />
           <Route component={NoMatch} />
         </Switch>
