--- conflicted
+++ resolved
@@ -1,11 +1,8 @@
 const webpack = require('webpack');
 const path = require('path');
 
-<<<<<<< HEAD
 const MonacoWebpackPlugin = require('monaco-editor-webpack-plugin');
 
-=======
->>>>>>> 4e1d2b6d
 module.exports = {
   mode: 'production',
   entry: {
@@ -13,20 +10,13 @@
     selfService: './consoleme/templates/static/js/components/SelfService.js',
     createCloneFeature: './consoleme/templates/static/js/components/CreateCloneFeature.js',
     consoleMeDataTable: './consoleme/templates/static/js/components/ConsoleMeDataTable.js',
-<<<<<<< HEAD
     policyRequestsReview: './consoleme/templates/static/js/components/PolicyRequestsReview.js',
-=======
->>>>>>> 4e1d2b6d
   },
   output: {
     path: path.resolve(__dirname, 'consoleme/templates/static/js/dist/'),
     filename: '[name].js',
     chunkFilename: '[name].bundle.js',
-<<<<<<< HEAD
-    publicPath: '/static/js/dist/',
-=======
     publicPath: '/static/js/dist',
->>>>>>> 4e1d2b6d
     library: '[name]',
   },
   plugins: [
@@ -37,7 +27,6 @@
       'window.jquery': 'jquery',
       'window.$': 'jquery',
     }),
-<<<<<<< HEAD
     new MonacoWebpackPlugin({
       // available options are documented at https://github.com/Microsoft/monaco-editor-webpack-plugin#options
       languages: ['json', 'yaml'],
@@ -46,11 +35,6 @@
   ],
   devServer: {
     contentBase: './consoleme/templates/static/js/dist/',
-=======
-  ],
-  devServer: {
-    contentBase: './consoleme/templates/static/js/dist',
->>>>>>> 4e1d2b6d
     hot: true,
   },
   resolve: {
@@ -66,13 +50,10 @@
       {
         test: /\.css$/i,
         use: ['style-loader', 'css-loader'],
-<<<<<<< HEAD
       },
       {
         test: /\.ttf$/,
         use: ['file-loader'],
-=======
->>>>>>> 4e1d2b6d
       },
       {
         test: require.resolve('jquery'),
@@ -114,30 +95,12 @@
   externals: {
     jquery: 'jQuery',
   },
-<<<<<<< HEAD
   // Enable these for easier development when running locally
-  devtool: 'source-map',
-  optimization: {
-    minimize: false,
-    splitChunks: {
-      chunks: 'async',
-    },
-  },
-=======
-  devtool: 'source-map',
-  optimization: {
-    minimize: false,
-    splitChunks: {
-      chunks: 'async',
-    },
-  },
-  // Enable these for easier development when running locally
-  // devtool: 'source-map',
-  // optimization: {
-  //   minimize: false,
-  //   splitChunks: {
-  //     chunks: 'async'
-  //   }
-  // }
->>>>>>> 4e1d2b6d
+  //   devtool: 'source-map',
+  //   optimization: {
+  //     minimize: false,
+  //     splitChunks: {
+  //       chunks: 'async',
+  //     },
+  //   },
 };