--- conflicted
+++ resolved
@@ -1,20 +1,13 @@
 const webpack = require('webpack')
 const path = require('path')
 module.exports = {
-<<<<<<< HEAD
-    mode: "production",
-    entry: {
-        policyEditor: './consoleme/templates/static/js/policy_editor.jsx',
-        selfService: './consoleme/templates/static/js/components/SelfService.js',
-        createCloneFeature: './consoleme/templates/static/js/components/CreateCloneFeature.js',
-        landingPage: './consoleme/templates/static/js/components/Landing.js',
-=======
   mode: 'production',
   entry: {
     policyEditor: './consoleme/templates/static/js/policy_editor.jsx',
     selfService: './consoleme/templates/static/js/components/SelfService.js',
     createCloneFeature: './consoleme/templates/static/js/components/CreateCloneFeature.js',
-    consoleMeDataTable: './consoleme/templates/static/js/components/ConsoleMeDataTable.js'
+    consoleMeDataTable: './consoleme/templates/static/js/components/ConsoleMeDataTable.js',
+    landingPage: './consoleme/templates/static/js/components/Landing.js',
   },
   output: {
     path: path.resolve(__dirname, 'consoleme/templates/static/js/dist'),
@@ -40,7 +33,6 @@
     extensions: ['.js', '.jsx', '.css'],
     alias: {
       'jquery-ui': 'jquery-ui-dist/jquery-ui.js'
->>>>>>> 52529844
     },
     symlinks: false,
     cacheWithContext: false
