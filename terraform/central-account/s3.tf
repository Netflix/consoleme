resource "random_string" "omnipotence" {
  length  = 4
  special = false
  number  = false
  upper   = false
}

resource "aws_s3_bucket" "consoleme_files_bucket" {
  bucket = "${lower(var.bucket_name_prefix)}-${random_string.omnipotence.result}"
  acl    = "private"

  server_side_encryption_configuration {
    rule {
      apply_server_side_encryption_by_default {
        sse_algorithm = "AES256"
      }
    }
  }

  force_destroy = true
  tags          = merge(tomap({ "Name" = var.bucket_name_prefix }), var.default_tags)
<<<<<<< HEAD
}


# We can remove this process after ConsoleMe is open sourced
resource "aws_s3_bucket_object" "consoleme_zip" {
  bucket = aws_s3_bucket.consoleme_files_bucket.bucket
  key    = "consoleme.tar.gz"

  source = "${path.module}/../../consoleme.tar.gz"

  etag = md5(filebase64("${path.module}/../../consoleme.tar.gz"))
=======
>>>>>>> 6bfe8b6a
}

resource "aws_s3_bucket_object" "consoleme_config" {
  bucket = aws_s3_bucket.consoleme_files_bucket.bucket
  key    = "config.yaml"

  content = data.template_file.consoleme_config.rendered

  etag = md5(base64encode(data.template_file.consoleme_config.rendered))
}<|MERGE_RESOLUTION|>--- conflicted
+++ resolved
@@ -19,20 +19,6 @@
 
   force_destroy = true
   tags          = merge(tomap({ "Name" = var.bucket_name_prefix }), var.default_tags)
-<<<<<<< HEAD
-}
-
-
-# We can remove this process after ConsoleMe is open sourced
-resource "aws_s3_bucket_object" "consoleme_zip" {
-  bucket = aws_s3_bucket.consoleme_files_bucket.bucket
-  key    = "consoleme.tar.gz"
-
-  source = "${path.module}/../../consoleme.tar.gz"
-
-  etag = md5(filebase64("${path.module}/../../consoleme.tar.gz"))
-=======
->>>>>>> 6bfe8b6a
 }
 
 resource "aws_s3_bucket_object" "consoleme_config" {
