data "aws_caller_identity" "current" {}

data "aws_ami" "amazon_linux" {
  most_recent = true

  filter {
    name = "name"
    values = [
      var.ec2_ami_name_filter]
  }

  owners = [
    var.ec2_ami_owner_filter]
}

data "template_file" "consoleme_config" {
  template = file("${path.module}/templates/example_config_terraform.yaml")
  vars = {
    demo_target_role_arn = aws_iam_role.consoleme_target.arn
    current_account_id = data.aws_caller_identity.current.account_id
  }
}

data "template_file" "consoleme_userdata" {
  template = file("${path.module}/templates/userdata.sh")
  vars = {
    bucket = var.bucket
    current_account_id = data.aws_caller_identity.current.account_id
<<<<<<< HEAD
    demo_config = data.template_file.consoleme_config.rendered
=======
    region = var.region
>>>>>>> f55f74d3
  }
}<|MERGE_RESOLUTION|>--- conflicted
+++ resolved
@@ -26,10 +26,7 @@
   vars = {
     bucket = var.bucket
     current_account_id = data.aws_caller_identity.current.account_id
-<<<<<<< HEAD
     demo_config = data.template_file.consoleme_config.rendered
-=======
     region = var.region
->>>>>>> f55f74d3
   }
 }