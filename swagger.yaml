--- conflicted
+++ resolved
@@ -738,16 +738,12 @@
           - $ref: '#/components/schemas/ManagedPolicyChangeModel'
           - $ref: '#/components/schemas/ResourcePolicyChangeModel'
         discriminator:
-<<<<<<< HEAD
           propertyName: change_model
-=======
-          propertyName: change_type
     ArnArray:
       type: array
       items:
         type: string
         pattern: '^arn:([^:]*):([^:]*):([^:]*):(|\*|[\d]{12}|cloudfront|aws):(.+)$'
->>>>>>> 02e1d317
     PolicyModel:
       type: object
       required:
