openapi: 3.0.0
info:
  description: ConsoleMe API definition
  version: "2.0.0"
  title: ConsoleMe v2 API
  contact:
    email: consoleme-owners@netflix.com
  license:
    name: Apache 2.0
    url: http://www.apache.org/licenses/LICENSE-2.0.txt
servers:
  - url: "{server}/api/v2"
    variables:
      server:
        default: https://consoleme.example.com
tags:
  - name: roles
    description: IAM Role endpoints
  - name: requests
    description: Policy Request endpoints
  - name: privileged
    description: Endpoints requiring elevated permissions
paths:
  /request:
    post:
      summary: submit a new request
      tags:
        - requests
      requestBody:
        required: true
        content:
          application/json:
            schema:
              $ref: "#/components/schemas/RequestCreationModel"
      responses:
        "201":
          description: Created
          content:
            application/json:
              schema:
                $ref: "#/components/schemas/ExtendedRequestModel"
  /requests:
    get:
      summary: get a list of requests
      tags:
        - requests
      responses:
        "200":
          description: OK
          content:
            application/json:
              schema:
                type: array
                items:
                  $ref: "#/components/schemas/RequestModel"
  /requests/{request_id}:
    get:
      summary: get details about a request
      tags:
        - requests
      parameters:
        - $ref: "#/components/parameters/RequestId"
      responses:
        "200":
          description: OK
          content:
            application/json:
              schema:
                $ref: "#/components/schemas/ExtendedRequestModel"
    put:
      summary: update a request
      tags:
        - requests
      parameters:
        - $ref: "#/components/parameters/RequestId"
      requestBody:
        required: true
        content:
          application/json:
            schema:
              $ref: "#/components/schemas/ExtendedRequestModel"
      responses:
        "200":
          description: OK
          content:
            application/json:
              schema:
                $ref: "#/components/schemas/ExtendedRequestModel"
  /generate_changes:
    post:
      summary: get templated changes
      requestBody:
        required: true
        content:
          application/json:
            schema:
              type: array
              items:
                anyOf:
                  - $ref: "#/components/schemas/ChangeGeneratorModelArray"
                discriminator:
                  propertyName: generator_type
      responses:
        "200":
          description: OK
          content:
            application/json:
              schema:
                oneOf:
                  - $ref: "#/components/schemas/InlinePolicyChangeModel"
                  - $ref: "#/components/schemas/ManagedPolicyChangeModel"
                  - $ref: "#/components/schemas/ResourcePolicyChangeModel"
                discriminator:
                  propertyName: change_type
        default:
          $ref: "#/components/responses/DefaultErrorResponse"
  /resources:
    get:
      summary: get resources
      parameters:
        - $ref: "#/components/parameters/AccountIdQueryString"
        - $ref: "#/components/parameters/ResourceTypeQueryString"
      responses:
        "200":
          description: OK
          content:
            application/json:
              schema:
                type: array
                items:
                  type: string
  /typeahead/resources:
    get:
      summary: typeahead for all known resource ARNs
      parameters:
        - $ref: "#/components/parameters/TypeAheadQueryString"
        - $ref: "#/components/parameters/AccountIdQueryString"
        - $ref: "#/components/parameters/ResourceTypeQueryString"
      responses:
        "200":
          description: OK
          content:
            application/json:
              schema:
                $ref: "#/components/schemas/ArnArray"
  /clone/role:
    post:
      summary: clone a role
      tags:
        - privileged
      requestBody:
        required: true
        content:
          application/json:
            schema:
              $ref: "#/components/schemas/CloneRoleRequestModel"
      responses:
        "200":
          description: OK
          content:
            application/json:
              schema:
                $ref: "#/components/schemas/CreateCloneRequestResponse"
        default:
          $ref: "#/components/responses/DefaultErrorResponse"
  /roles:
    get:
      summary: get a list of roles
      tags:
        - roles
      responses:
        "200":
          description: OK
          content:
            application/json:
              schema:
                type: array
                items:
                  $ref: "#/components/schemas/RoleModel"
    post:
      summary: create a role
      tags:
        - roles
        - privileged
      requestBody:
        required: true
        content:
          application/json:
            schema:
              $ref: "#/components/schemas/RoleCreationRequestModel"
      responses:
        "200":
          description: OK
          content:
            application/json:
              schema:
                $ref: "#/components/schemas/CreateCloneRequestResponse"
        default:
          $ref: "#/components/responses/DefaultErrorResponse"

  /roles/{account_id}:
    get:
      summary: get a list of roles in an account
      tags:
        - roles
      parameters:
        - $ref: "#/components/parameters/AccountId"
      responses:
        "200":
          description: OK
          content:
            application/json:
              schema:
                type: array
                items:
                  $ref: "#/components/schemas/RoleModel"
    post:
      summary: create a role
      tags:
        - roles
        - privileged
      parameters:
        - $ref: "#/components/parameters/AccountId"
      requestBody:
        required: true
        content:
          application/json:
            schema:
              $ref: "#/components/schemas/ExtendedRoleModel"
      responses:
        "201":
          description: Created
          content:
            application/json:
              schema:
                $ref: "#/components/schemas/ExtendedRoleModel"
  /roles/{account_id}/{role_name}:
    get:
      summary: get details about a role
      tags:
        - roles
      parameters:
        - $ref: "#/components/parameters/AccountId"
        - $ref: "#/components/parameters/RoleName"
      responses:
        "200":
          description: OK
          content:
            application/json:
              schema:
                $ref: "#/components/schemas/ExtendedRoleModel"
    put:
      summary: update a role
      tags:
        - roles
        - privileged
      parameters:
        - $ref: "#/components/parameters/AccountId"
        - $ref: "#/components/parameters/RoleName"
      requestBody:
        required: true
        content:
          application/json:
            schema:
              $ref: "#/components/schemas/ExtendedRoleModel"
      responses:
        "200":
          description: OK
          content:
            application/json:
              schema:
                $ref: "#/components/schemas/ExtendedRoleModel"
    delete:
      summary: delete a role
      tags:
        - roles
        - privileged
      parameters:
        - $ref: "#/components/parameters/AccountId"
        - $ref: "#/components/parameters/RoleName"
      responses:
        "200":
          description: OK
        default:
          $ref: "#/components/responses/DefaultErrorResponse"
  /user:
    get:
      summary: get details about current user
      responses:
        "200":
          description: OK
          content:
            application/json:
              schema:
                $ref: "#/components/schemas/UserModel"
  /mtls/roles/{account_id}/{role_name}:
    delete:
      summary: delete a role (mtls apps only)
      tags:
        - roles
        - privileged
      parameters:
        - $ref: "#/components/parameters/AccountId"
        - $ref: "#/components/parameters/RoleName"
      responses:
        "200":
          description: OK
        default:
          $ref: "#/components/responses/DefaultErrorResponse"
components:
  responses:
    DefaultErrorResponse:
      description: An error occured, please refer to the message for details
      content:
        application/json:
          schema:
            $ref: "#/components/schemas/ApiErrorModel"
  parameters:
    AccountId:
      name: account_id
      in: path
      required: true
      example: 012345678901
      schema:
        type: string
        pattern: '^\d{12}$'
    RoleName:
      name: role_name
      in: path
      required: true
      example: fake_account_admin
      schema:
        type: string
    RequestId:
      name: request_id
      in: path
      required: true
      example: 16fd2706-8baf-433b-82eb-8c7fada847da
      schema:
        type: string
    AccountIdQueryString:
      name: account_id
      in: query
      example: 012345678901
      schema:
        type: string
        pattern: '^\d{12}$'
    TypeAheadQueryString:
      name: typeahead
      in: query
      example: con
      schema:
        type: string
    ResourceTypeQueryString:
      name: resource_type
      in: query
      example: sqs
      schema:
        type: string
    LimitQueryString:
      name: limit
      in: query
      example: 20
      schema:
        type: integer
  schemas:
    ResourceModel:
      type: object
      required:
        - arn
        - name
        - resource_type
      properties:
        arn:
          description: resource ARN
          type: string
          readOnly: true
          pattern: '(^arn:([^:]*):([^:]*):([^:]*):(|\*|[\d]{12}|cloudfront|aws):(.+)$)|^\*$'
        name:
          description: Resource Name
          type: string
        account_id:
          description: AWS account ID
          type: string
          readOnly: true
        region:
          description: Region
          type: string
          readOnly: true
        account_name:
          description: human-friendly AWS account name
          type: string
          readOnly: true
        policy_sha256:
          description: hash of the most recent resource policy seen by ConsoleMe
          type: string
          readOnly: true
        policy:
          type: string
        owner:
          description: email address of team or individual who owns this resource
          type: string
        approvers:
          type: array
          items:
            type: string
        resource_type:
          type: string
        last_updated:
          description: last time resource was updated from source-of-truth
          type: string
          format: date-time
    RequestModel:
      type: object
      required:
        - id
        - arn
        - timestamp
        - justification
        - requester_email
        - approvers
        - request_status
      properties:
        id:
          type: string
          readOnly: true
        arn:
          type: string
          description: ARN of principal being modified
          example: arn:aws:iam::123456789012:role/super_awesome_admin
          pattern: '(^arn:([^:]*):([^:]*):([^:]*):(|\*|[\d]{12}|cloudfront|aws):(.+)$)|^\*$'
        timestamp:
          type: string
          format: date-time
        justification:
          type: string
        requester_email:
          type: string
        approvers:
          description: list of approvers, derived from approvers of `resource`s in `changes`
          type: array
          items:
            type: string
          readOnly: true
        request_status:
          type: string
          enum:
            - pending
            - cancelled
            - approved
            - rejected
        cross_account:
          description: if true, the request touches cross-account resources
          type: boolean
        arn_url:
          type: string
          description: the principal arn's URL
          readOnly: true
    ExtendedRequestModel:
      allOf:
        - $ref: "#/components/schemas/RequestModel"
        - type: object
          required:
            - changes
            - requester_info
          properties:
            changes:
              $ref: "#/components/schemas/ChangeModelArray"
            requester_info:
              $ref: "#/components/schemas/UserModel"
            reviewer:
              type: string
            comments:
              type: array
              items:
                $ref: "#/components/schemas/CommentModel"
    ChangeGeneratorModelArray:
      type: object
      required:
        - changes
      properties:
        changes:
          type: array
          items:
            anyOf:
              - $ref: "#/components/schemas/S3ChangeGeneratorModel"
              - $ref: "#/components/schemas/SQSChangeGeneratorModel"
              - $ref: "#/components/schemas/SNSChangeGeneratorModel"
              - $ref: "#/components/schemas/SESChangeGeneratorModel"
              - $ref: "#/components/schemas/CrudChangeGeneratorModel"
              - $ref: "#/components/schemas/GenericChangeGeneratorModel"
            discriminator:
              propertyName: change_generator_model
    ChangeGeneratorModel:
      type: object
      required:
        - generator_type
        - arn
        - resource_arn
      properties:
        principal_arn:
          description: |-
            The principal (Source ARN) associated with the Change. This is most commomly an IAM role ARN.
            The principal ARN is associated with the entity whose policy will be modified if the change is
            approved and successful.
          example: arn:aws:iam::123456789012:role/exampleRole
          type: string
          pattern: '(^arn:([^:]*):([^:]*):([^:]*):(|\*|[\d]{12}|cloudfront|aws):(.+)$)|^\*$'
        generator_type:
          type: string
          enum:
            - advanced
            - crud_lookup
            - ec2
            - generic
            - rds
            - route53
            - s3
            - ses
            - sns
            - sqs
            - sts
          discriminator:
            propertyName: generator_type
            mapping:
              advanced: "#/components/schemas/AdvancedChangeGeneratorModel"
              crud_lookup: "#/components/schemas/CrudChangeGeneratorModel"
              ec2: "#/components/schemas/GenericChangeGeneratorModel"
              generic: "#/components/schemas/GenericChangeGeneratorModel"
              rds: "#/components/schemas/GenericChangeGeneratorModel"
              route53: "#/components/schemas/GenericChangeGeneratorModel"
              s3: "#/components/schemas/S3ChangeGeneratorModel"
              ses: "#/components/schemas/SESChangeGeneratorModel"
              sns: "#/components/schemas/SNSChangeGeneratorModel"
              sqs: "#/components/schemas/SQSChangeGeneratorModel"
        resource_arn:
          description: |-
            The ARN of the resource being accessed. This is often an SQS/SNS/S3/etc. ARN. It is possible that the
            resource policy will need to be modified if the change is approved and successful.
          example: arn:aws:sqs:us-east-1:123456789012:sqs_queue
          type: string
          pattern: '(^arn:([^:]*):([^:]*):([^:]*):(|\*|[\d]{12}|cloudfront|aws):(.+)$)|(^\*$)'
        version:
          description: Version
          type: string
          default: 2.0
        user:
          description: Email address of user creating the change
          type: string
        action_groups:
          type: array
          description: Action groups
          items:
            type: string
        policy_name:
          type: string
          description: Optional policy name for the change, if applicable.
          pattern: '^[a-zA-Z0-9+=,.@\\-_]+$'
        effect:
          type: string
          description: The effect. By default, this is allow
          default: Allow
          pattern: "^(Allow|Deny)$"
        condition:
          type: object
          description: Optional condition for the change
          example: |-
            {
                "StringEquals": {"iam:PassedToService": "ec2.amazonaws.com"},
                "StringLike": {
                    "iam:AssociatedResourceARN": [
                        "arn:aws:ec2:us-east-1:111122223333:instance/*",
                        "arn:aws:ec2:us-west-1:111122223333:instance/*"
                    ]
                }
            }
        service:
          type: string
        bucket_prefix:
          type: string

    AdvancedChangeGeneratorModel:
      allOf:
        - $ref: "#/components/schemas/ChangeGeneratorModel"
        - type: object
          required:
            - action_groups
          properties:
            iam_action:
              type: string
              example: kinesis:AddTagsToStream
            resource:
              type: string
              example: "*"

    GenericChangeGeneratorModel:
      allOf:
        - $ref: "#/components/schemas/ChangeGeneratorModel"
        - type: object
          required:
            - action_groups
          properties:
            action_groups:
              type: array
              items:
                type: string
    CrudChangeGeneratorModel:
      description: uses Policy Sentry to generate a policy based on access levels
      allOf:
        - $ref: "#/components/schemas/ChangeGeneratorModel"
        - type: object
          required:
            - action_groups
            - service_name
          properties:
            action_groups:
              type: array
              items:
                type: string
                enum:
                  - read
                  - write
                  - list
                  - tagging
                  - permissions-management
            service_name:
              type: string
    S3ChangeGeneratorModel: # These schemas could be defined in different files.
      allOf:
        - $ref: "#/components/schemas/ChangeGeneratorModel"
        - type: object
          required:
            - resource_arn
            - action_groups
            - bucket_prefix
          properties:
            resource_arn:
              description: |-
                The ARN of the S3 resource being accessed.
              example: arn:aws:s3:::example_bucket
              type: string
            bucket_prefix:
              type: string
              example: /awesome/prefix/*
            action_groups:
              type: array
              items:
                type: string
                enum:
                  - list
                  - get
                  - put
                  - delete
    SQSChangeGeneratorModel:
      allOf:
        - $ref: "#/components/schemas/ChangeGeneratorModel"
        - type: object
          required:
            - action_groups
          properties:
            action_groups:
              type: array
              items:
                type: string
                enum:
                  - get_queue_attributes
                  - set_queue_attributes
                  - receive_messages
                  - send_messages
                  - delete_messages
    SNSChangeGeneratorModel:
      allOf:
        - $ref: "#/components/schemas/ChangeGeneratorModel"
        - type: object
          required:
            - action_groups
          properties:
            action_groups:
              type: array
              items:
                type: string
                enum:
                  - get_topic_attributes
                  - set_topic_attributes
                  - publish
                  - subscribe
                  - unsubscribe
    SESChangeGeneratorModel:
      allOf:
        - $ref: "#/components/schemas/ChangeGeneratorModel"
        - type: object
          required:
            - from_address
          properties:
            from_address:
              type: string
              default: from_address@example.com
            action_groups:
              type: array
              items:
                type: string
                enum:
                  - send_email
    ChangeModel:
      type: object
      required:
        - principal_arn
        - change_type
      properties:
        principal_arn:
          type: string
          pattern: '(^arn:([^:]*):([^:]*):([^:]*):(|\*|[\d]{12}|cloudfront|aws):(.+)$)|^\*$'
        change_type:
          type: string
          enum:
            - inline_policy
            - managed_policy
            - resource_policy
            - assume_role_policy
          discriminator:
            propertyName: change_type
            mapping:
              inline_policy: "#/components/schemas/InlinePolicyChangeModel"
              managed_policy: "#/components/schemas/ManagedPolicyChangeModel"
              resource_policy: "#/components/schemas/ResourcePolicyChangeModel"
              assume_role_policy: "#/components/schemas/AssumeRolePolicyChangeModel"
        resources:
          type: array
          default: []
          items:
            $ref: "#/components/schemas/ResourceModel"
        version:
          type: string
          default: 2.0
        status:
          type: string
          default: not_applied
          enum:
            - applied
            - not_applied
            - cancelled
        id:
          type: string
    InlinePolicyChangeModel:
      allOf:
        - $ref: "#/components/schemas/ChangeModel"
        - type: object
          properties:
            policy_name:
              type: string
            new:
              default: true
              type: boolean
            action:
              type: string
              enum:
                - attach
                - detach
              default: attach
            change_type:
              type: string
              enum:
                - inline_policy
            policy:
              $ref: "#/components/schemas/PolicyModel"
            old_policy:
              $ref: "#/components/schemas/PolicyModel"
    AssumeRolePolicyChangeModel:
      allOf:
        - $ref: "#/components/schemas/ChangeModel"
        - type: object
          required:
            - policy
          properties:
            policy:
              $ref: "#/components/schemas/PolicyModel"
            old_policy:
              $ref: "#/components/schemas/PolicyModel"
    ResourcePolicyChangeModel:
      allOf:
        - $ref: "#/components/schemas/ChangeModel"
        - type: object
          required:
            - arn
            - policy
          properties:
            arn:
              type: string
              pattern: '(^arn:([^:]*):([^:]*):([^:]*):(|\*|[\d]{12}|cloudfront|aws):(.+)$)|^\*$'
            autogenerated:
              type: boolean
              readOnly: true
              default: false
            source_change_id:
              type: string
              readOnly: true
              description: the change model ID of the source change, that this change was generated from
            supported:
              type: boolean
              readOnly: true
              description: whether we currently support this type of resource policy change or not
            policy:
              $ref: "#/components/schemas/PolicyModel"
            old_policy:
              $ref: "#/components/schemas/PolicyModel"
    ManagedPolicyChangeModel:
      allOf:
        - $ref: "#/components/schemas/ChangeModel"
        - type: object
          required:
            - arn
            - policy_name
            - action
          properties:
            arn:
              type: string
              pattern: '(^arn:([^:]*):([^:]*):([^:]*):(|\*|[\d]{12}|cloudfront|aws):(.+)$)|^\*$'
            policy_name:
              type: string
            change_type:
              type: string
              enum:
                - managed_policy
            action:
              type: string
              enum:
                - attach
                - detach
    ChangeModelArray:
      type: object
      required:
        - changes
      properties:
        changes:
          type: array
          items:
            anyOf:
              - $ref: "#/components/schemas/InlinePolicyChangeModel"
              - $ref: "#/components/schemas/ManagedPolicyChangeModel"
              - $ref: "#/components/schemas/ResourcePolicyChangeModel"
              - $ref: "#/components/schemas/AssumeRolePolicyChangeModel"
            discriminator:
              propertyName: change_model
    ArnArray:
      type: array
      items:
        type: string
        pattern: '^arn:([^:]*):([^:]*):([^:]*):(|\*|[\d]{12}|cloudfront|aws):(.+)$'
    CloudAccountModelArray:
      type: object
      properties:
        accounts:
          type: array
          items:
            anyOf:
              - $ref: "#/components/schemas/CloudAccountModel"
    CloudAccountModel:
      type: object
      properties:
        id:
          type: string
        name:
          type: string
        status:
          type: string
          enum:
            - active # AKA: ready
            - deleted
            - created
            - suspended
        type:
          type: string
          enum:
            - aws
            - gcp
        sync_enabled:
          type: boolean
        sensitive:
          type: boolean
          default: false
        environment:
          type: string
          enum:
            - prod
            - test
        aliases:
          type: array
          items:
            type: string
        email:
          type: string
    PolicyModel:
      type: object
      properties:
        version:
          type: string
          description: AWS Policy Version
        policy_document:
          type: object
          description: JSON policy document
        policy_sha256:
          type: string
          description: hash of the policy_document json
    PolicyStatement:
      type: object
      required:
        - action
        - effect
        - resource
      properties:
        action:
          type: array
          description: AWS Policy Actions
          items:
            type: string
        effect:
          type: string
          description: Allow | Deny
        resource:
          type: array
          description: AWS Resource ARNs
          items:
            type: string
        sid:
          type: string
          description: Statement identifier
          pattern: "^([a-zA-Z0-9]+)*"
    CommentModel:
      type: object
      required:
        - id
        - timestamp
        - user_email
        - text
      properties:
        id:
          type: string
          readOnly: true
        timestamp:
          type: string
          format: date-time
        edited:
          type: boolean
        last_modified:
          type: string
          format: date-time
        user_email:
          type: string
        user:
          $ref: "#/components/schemas/UserModel"
        text:
          type: string
    RoleModel:
      type: object
      required:
        - name
        - account_id
      properties:
        name:
          type: string
          example: super_awesome_admin
        account_id:
          type: string
          minLength: 12
          maxLength: 12
          example: "123456789012"
          readOnly: true
        account_name:
          type: string
          example: super_awesome
          readOnly: true
        arn:
          type: string
          example: arn:aws:iam::123456789012:role/super_awesome_admin
          readOnly: true
          pattern: '(^arn:([^:]*):([^:]*):([^:]*):(|\*|[\d]{12}|cloudfront|aws):(.+)$)|^\*$'
    CloudTrailError:
      type: object
      properties:
        event_call:
          type: string
          example: sqs:CreateQueue
        count:
          type: integer
          example: 5
    CloudTrailErrorArray:
      type: object
      properties:
        cloudtrail_errors:
          type: array
          items:
            anyOf:
              - $ref: "#/components/schemas/CloudTrailError"
    CloudTrailDetailsModel:
      type: object
      properties:
        error_url:
          type: string
          example: https://cloudtrail_logs/for/role_arn
        errors:
          $ref: "#/components/schemas/CloudTrailErrorArray"
    S3Error:
      type: object
      properties:
        error_call:
          type: string
          example: s3:PutObject
        count:
          type: integer
          example: 5
        bucket_name:
          type: string
          example: bucket_name
        request_prefix:
          type: string
          example: folder/file.txt
        status_code:
          type: integer
          example: 403
        status_text:
          type: string
          example: AccessDenied
        role_arn:
          type: string
          example: arn:aws:iam::123456789012:role/roleName
          pattern: '(^arn:([^:]*):([^:]*):([^:]*):(|\*|[\d]{12}|cloudfront|aws):(.+)$)|^\*$'
    S3ErrorArray:
      type: object
      properties:
        s3_errors:
          type: array
          items:
            anyOf:
              - $ref: "#/components/schemas/S3Error"
    S3DetailsModel:
      type: object
      properties:
        query_url:
          type: string
          example: https://s3_log_query/for/role_or_bucket_arn
        error_url:
          type: string
          example: https://s3_error_query/for/role_or_bucket_arn
        errors:
          $ref: "#/components/schemas/S3ErrorArray"
    AppDetailsModel:
      type: object
      properties:
        name:
          type: string
          example: app_name
        owner:
          type: string
          example: owner@example.com
        owner_url:
          type: string
          example: https://link_to_owner_group
        app_url:
          type: string
          example: https://link_to_app_ci_pipeline_for_app
    AppDetailsArray:
      type: object
      properties:
        app_details:
          type: array
          items:
            anyOf:
              - $ref: "#/components/schemas/AppDetailsModel"
    ExtendedRoleModel:
      allOf:
        - $ref: "#/components/schemas/RoleModel"
        - type: object
          required:
            - inline_policies
            - assume_role_policies
            - managed_policies
            - tags
          properties:
            inline_policies:
              type: array
              items:
                type: object # TODO: make inline_policies schema
            assume_role_policy_document:
              type: object # TODO: make assume_role_policy_document schema
            cloudtrail_details:
              $ref: "#/components/schemas/CloudTrailDetailsModel"
            s3_details:
              $ref: "#/components/schemas/S3DetailsModel"
            apps:
              $ref: "#/components/schemas/AppDetailsArray"
            managed_policies:
              type: array
              items:
                type: object # TODO: make managed_policies schema
            tags:
              type: array
              items:
                type: object # TODO: make tags schema
            templated:
              type: boolean
              readOnly: true
            template_link:
              type: string
              readOnly: true
    UserModel:
      type: object
      readOnly: true
      properties:
        email:
          type: string
        extended_info:
          type: object
        details_url:
          type: string
          example: https://details_about/user
        photo_url:
          type: string
          example: https://user_photos/user_thumbnail.jpg
    ApiErrorModel:
      type: object
      properties:
        status:
          type: integer
        title:
          type: string
        message:
          type: string
    CloneRoleRequestModel:
      type: object
      required:
        - account_id
        - role_name
        - dest_account_id
        - dest_role_name
        - options
      properties:
        account_id:
          type: string
          minLength: 12
          maxLength: 12
        role_name:
          type: string
        dest_account_id:
          type: string
          minLength: 12
          maxLength: 12
        dest_role_name:
          type: string
        options:
          type: object
          properties:
            assume_role_policy:
              type: boolean
              default: False
            tags:
              type: boolean
              default: False
            copy_description:
              type: boolean
              default: False
            description:
              type: string
            inline_policies:
              type: boolean
              default: False
            managed_policies:
              type: boolean
              default: False
    CreateCloneRequestResponse:
      type: object
      properties:
        errors:
          type: integer
        role_created:
          type: boolean
        action_results:
          type: array
          items:
            type: object
            properties:
              status:
                type: string
              message:
                type: string
    RoleCreationRequestModel:
      type: object
      required:
        - role_name
        - account_id
      properties:
        account_id:
          type: string
          minLength: 12
          maxLength: 12
        role_name:
          type: string
        description:
          type: string
        instance_profile:
          type: boolean
          default: True
    RequestCreationModel:
      type: object
      required:
        - changes
        - justification
      properties:
        changes:
          $ref: "#/components/schemas/ChangeModelArray"
        justification:
          type: string
        admin_auto_approve:
          type: boolean
          default: False
    RequestCreationResponse:
      type: object
      properties:
        errors:
          type: integer
        request_created:
          type: boolean
        request_id:
          type: string
        action_results:
          type: array
          items:
            type: object
            properties:
              status:
                type: string
              message:
                type: string
    RequestModificationBaseModel:
      type: object
      required:
        - command
      properties:
        command:
          type: string
          enum:
            - add_comment
            - approve_request
            - reject_request
            - cancel_request
            - apply_change
            - update_change
            - cancel_change
            - move_back_to_pending
    CommentRequestModificationModel:
      allOf:
        - $ref: "#/components/schemas/RequestModificationBaseModel"
        - type: object
          required:
            - comment_text
          properties:
            comment_text:
              type: string
    UpdateChangeModificationModel:
      allOf:
        - $ref: "#/components/schemas/RequestModificationBaseModel"
        - type: object
          required:
            - policy_document
            - change_id
          properties:
            policy_document:
              type: object
            change_id:
              type: string
    ApplyChangeModificationModel:
      allOf:
        - $ref: "#/components/schemas/RequestModificationBaseModel"
<<<<<<< HEAD
        - type: object
          required:
            - change_id
          properties:
            policy_document:
              type: object
            change_id:
              type: string
    CancelChangeModificationModel:
      allOf:
        - $ref: "#/components/schemas/RequestModificationBaseModel"
=======
>>>>>>> 5d2b9f4a
        - type: object
          required:
            - change_id
          properties:
            policy_document:
              type: object
            change_id:
              type: string
    ChangeRequestStatusodificationModel:
      allOf:
        - $ref: "#/components/schemas/RequestModificationBaseModel"
    MoveToPendingRequestModificationModel:
      allOf:
        - $ref: "#/components/schemas/RequestModificationBaseModel"
    ApproveRequestModificationModel:
      allOf:
        - $ref: "#/components/schemas/RequestModificationBaseModel"
        - type: object
          properties:
            policy_request_changes:
              type: array
              items:
                type: object
                required:
                  - policy_document
                  - change_id
                properties:
                  policy_document:
                    type: object
                  change_id:
                    type: string
    PolicyRequestModificationRequestModel:
      type: object
      required:
        - modification_model
      properties:
        modification_model:
          type: object
          oneOf:
            - $ref: "#/components/schemas/CommentRequestModificationModel"
            - $ref: "#/components/schemas/UpdateChangeModificationModel"
            - $ref: "#/components/schemas/ApplyChangeModificationModel"
            - $ref: "#/components/schemas/ApproveRequestModificationModel"
            - $ref: "#/components/schemas/MoveToPendingRequestModificationModel"
<<<<<<< HEAD
            - $ref: "#/components/schemas/ChangeRequestStatusodificationModel"
=======
            - $ref: "#/components/schemas/CancelRequestModificationModel"
>>>>>>> 5d2b9f4a
          discriminator:
            propertyName: command
            mapping:
              add_comment: "#/components/schemas/CommentRequestModificationModel"
              update_change: "#/components/schemas/UpdateChangeModificationModel"
    PolicyRequestModificationResponseModel:
      type: object
      properties:
        errors:
          type: integer
        action_results:
          type: array
          items:
            type: object
            properties:
              status:
                type: string
              message:
<<<<<<< HEAD
                type: string
              visible:
                type: boolean
                default: true
=======
                type: string
>>>>>>> 5d2b9f4a
<|MERGE_RESOLUTION|>--- conflicted
+++ resolved
@@ -1270,7 +1270,6 @@
     ApplyChangeModificationModel:
       allOf:
         - $ref: "#/components/schemas/RequestModificationBaseModel"
-<<<<<<< HEAD
         - type: object
           required:
             - change_id
@@ -1282,8 +1281,6 @@
     CancelChangeModificationModel:
       allOf:
         - $ref: "#/components/schemas/RequestModificationBaseModel"
-=======
->>>>>>> 5d2b9f4a
         - type: object
           required:
             - change_id
@@ -1328,11 +1325,8 @@
             - $ref: "#/components/schemas/ApplyChangeModificationModel"
             - $ref: "#/components/schemas/ApproveRequestModificationModel"
             - $ref: "#/components/schemas/MoveToPendingRequestModificationModel"
-<<<<<<< HEAD
             - $ref: "#/components/schemas/ChangeRequestStatusodificationModel"
-=======
             - $ref: "#/components/schemas/CancelRequestModificationModel"
->>>>>>> 5d2b9f4a
           discriminator:
             propertyName: command
             mapping:
@@ -1351,11 +1345,7 @@
               status:
                 type: string
               message:
-<<<<<<< HEAD
                 type: string
               visible:
                 type: boolean
-                default: true
-=======
-                type: string
->>>>>>> 5d2b9f4a
+                default: true