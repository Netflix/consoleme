# Enter your team's e-mail address here. This e-mail will be used as the default approvers of IAM policy requests
application_admin: consoleme_admins@example.com

# These are the tornado settings. Set `debug` to false in production.
tornado:
  debug: true
  port: 8081
  xsrf: true
  xsrf_cookie_kwargs:
    samesite: strict

# ConsoleMe needs to know about your AWS accounts. ConsoleMe can retrieve a list of your accounts from the following
# sources:
# 1) Your local configuration file (See the account_ids_to_name key below)
# 2) AWS Organizations (See the cache_accounts_from_aws_organizations key below)
# 3) Swag ( https://github.com/Netflix-Skunkworks/swag-api) (See the retrieve_accounts_from_swag key below)
# 4) Your current AWS credentials. If you do not configure any sources to retrieve information about your AWS accounts,
#    ConsoleMe will use the current credentials and attempt to determine account information. If Celery tasks are ran,
#    ConsoleMe will attempt to sync resources from this account.

#account_ids_to_name:
#  "123456789012": default_account
#  "123456789013": prod
#  "123456789014": test

#cache_accounts_from_aws_organizations:
#  # This is the account ID of your AWS organizations master
#  organizations_master_account_id: "123456789012"
#  # This is the name of the role that consoleme will attempt to assume on your Organizations master account to retrieve
#  # account information. Ensure that ConsoleMe can assume this role, and that this role has the permission:
#  # organizations:listaccounts
#  organizations_master_role_to_assume: "ConsoleMe"

#retrieve_accounts_from_swag:
#  base_url: 'https://your_swag_url/'

# The `cloud_credential_authorization_mapping` configuration is where you would define the IAM role tags that dictate
# which users/groups are authorized to access the role. The tag keys are defined below.
# The tag values should be set to a colon-delimited list of users or groups (Commas are not valid in tag values).
# Users/groups defined in the `authorized_groups_tags` tag can retrieve credentials from ConsoleMe either via the CLI
# or the web interface. Users/groups defined in the `authorized_groups_cli_only_tags` tag can only retreive credentials
# via the CLI, and will not see the roles in ConsoleMe's UI. This is useful to keep the UI uncluttered.
# Example IAM role tags:
# consoleme-authorized=user1@example.com:group2@example.com
# consoleme-owner-dl=appowner@example.com
# consoleme-authorized-cli-only=group3@example.com
cloud_credential_authorization_mapping:
  role_tags:
    enabled: true
    authorized_groups_tags:
      - consoleme-authorized
    authorized_groups_cli_only_tags:
      - consoleme-owner-dl
      - consoleme-authorized-cli-only

aws:
  issuer: YourCompany

celery:
  # Some jobs should only run in one region. The `active_region` key should define your primary region.
  active_region: us-west-2
  # celery.sync_regions specifies which regions to sync resources from, such as SQS queues and SNS topics
  sync_regions:
    - us-east-1
    - us-west-2
    - eu-west-1

# If you want to retrieve credentials through mutual TLS, you'll need to use something fronting ConsoleMe to do the
# certificate validation. It should pass down a "Success" header, and a header with the certificate. You'll need to
# implement your own certificate parsing logic.
# Refer to consoleme/default_plugins/consoleme_default_plugins/plugins/auth/auth.py
cli_auth:
  certificate_header: certificate_header
  required_headers:
    - RequiredMTLSHeader: RequiredMTLSHeaderValue

# This is where you can define groups that can modify ConsoleMe's dynamic configuration and administer
# IAM/S3/SQS/SNS policies.
groups:
  can_edit_config:
    - configeditors@example.com
  can_admin_policies:
    - consoleme_admins@example.com

jwt:
  email_key: email

#groups:
#  can_admin:
#    - admin@example.com
#  can_admin_policies:
#    - admin@example.com
#  developement_notification_emails:
#    - developer@example.com
#  can_edit_config:
#    - configeditors@example.com
#  can_edit_policies:
#    - policyeditors@example.com

# You can define support contact information and custom documentation here. This information is displayed in ConsoleMe's
# sidebar.
support_contact: consoleme-support@example.com
support_chat_url: https://www.example.com/slack/channel
documentation_page: https://github.com/Netflix/consoleme/

plugins:
  auth: default_auth
  aws: default_aws
  group_mapping: default_group_mapping
  internal_celery_tasks: default_celery_tasks
  internal_celery_tasks_functions: default_celery_tasks_functions
  metrics: default_metrics
  internal_config: config
  internal_routes: default_internal_routes
  internal_policies: default_policies

logging_levels:
  asyncio: WARNING
  boto3: CRITICAL
  boto: CRITICAL
  botocore: CRITICAL
  elasticsearch.trace: ERROR
  elasticsearch: ERROR
  nose: CRITICAL
  parso.python.diff: WARNING
  s3transfer: CRITICAL
  spectator.HttpClient: WARNING
  spectator.Registry: WARNING
  urllib3: ERROR

#policies:
#  role_name: ConsoleMeRole

#sso:
#  enabled: true
#  jwk_url: https://provider.example.com/ext/oauth/something/jwks
#  jwk_schema:
#    header:
#      alg:
#        enum:
#          - RS512
#    payload:
#      iss:
#        enum:
#          - https://provider.example.com

# Note: Do not put anything sensitive in the self_service_iam key. This will be exposed to the frontend UI
self_service_iam:
  permissions_map:
    s3:
      text: S3 Bucket
      description: S3 Permissions
      inputs:
        - name: resource_arn
          type: typeahead_input
          text: Bucket Name
          required: true
          typeahead_endpoint: /policies/typeahead?resource=s3&show_full_arn_for_s3_buckets=true&search={query}
        - name: bucket_prefix
          type: text_input
          text: Prefix (Folder under S3 that you need access to).
          required: true
          default: /*
      action_map:
        - name: list
          text: List
          permissions:
            - s3:ListBucket
            - s3:ListBucketVersions
        - name: get
          text: Get
          permissions:
            - s3:GetObject
            - s3:GetObjectTagging
            - s3:GetObjectVersion
            - s3:GetObjectVersionTagging
            - s3:GetObjectAcl
            - s3:GetObjectVersionAcl
        - name: put
          text: Put
          permissions:
            - s3:PutObject
            - s3:PutObjectTagging
            - s3:PutObjectVersionTagging
            - s3:ListMultipartUploadParts*
            - s3:AbortMultipartUpload
        - name: delete
          text: Delete
          permissions:
            - s3:DeleteObject
            - s3:DeleteObjectTagging
            - s3:DeleteObjectVersion
            - s3:DeleteObjectVersionTagging
    sqs:
      text: SQS Queue
      description: ""
      inputs:
        - name: resource_arn
          type: typeahead_input
          text: Queue ARN
          required: true
          typeahead_endpoint: /policies/typeahead?resource=sqs&search={query}
      action_map:
        - name: send_messages
          text: Send Message (Queue Producer)
          permissions:
            - sqs:GetQueueAttributes
            - sqs:GetQueueUrl
            - sqs:SendMessage
        - name: receive_messages
          text: Receive/Delete Messages (Queue Consumer)
          permissions:
            - sqs:GetQueueAttributes
            - sqs:GetQueueUrl
            - sqs:ReceiveMessage
            - sqs:DeleteMessage
        - name: set_queue_attributes
          text: Set Queue Attributes
          permissions:
            - sqs:SetQueueAttributes
        - name: purge_messages
          text: Purge Queue (You monster!)
          permissions:
            - sqs:PurgeQueue
    sns:
      text: SNS Topic
      description: ""
      inputs:
        - name: resource_arn
          type: typeahead_input
          text: Topic ARN
          required: true
          typeahead_endpoint: /policies/typeahead?resource=sns&search={query}
      action_map:
        - name: get_topic_attributes
          text: Get Topic Attributes
          permissions:
            - sns:GetEndpointAttributes
            - sns:GetTopicAttributes
        - name: publish
          text: Publish
          permissions:
            - sns:Publish
        - name: subscribe
          text: Subscribe
          permissions:
            - sns:Subscribe
            - sns:ConfirmSubscription
        - name: unsubscribe
          text: Unsubscribe
          permissions:
            - sns:Unsubscribe
    rds:
      text: RDS
      description: ""
      inputs:
        - name: resource_arn
          type: text_input
          text: EC2 resource you need access to
          required: true
          default: "arn:aws:iam::{account_id}:role/rds-monitoring-role"
      action_map:
        - name: passrole
          text: PassRole
          permissions:
            - iam:PassRole
    ec2:
      text: EC2
      description: ""
      inputs:
        - name: resource_arn
          type: text_input
          text: EC2 resource you need access to
          required: true
          default: "*"
      action_map:
        - name: volmount
          text: VolMount
          permissions:
            - ec2:attachvolume
            - ec2:createvolume
            - ec2:describelicenses
            - ec2:describevolumes
            - ec2:detachvolume
            - ec2:reportinstancestatus
            - ec2:resetsnapshotattribute
        - name: ipv6
          text: Enable IPv6
          permissions:
            - ec2:AssignIpv6Addresses
    route53:
      text: Route53
      description: ""
      inputs:
        - name: resource_arn
          type: text_input
          text: Route53 Domain you need access to
          required: true
          default: "*"
      action_map:
        - name: list_records
          text: List Records
          permissions:
            - route53:listresourcerecordsets
        - name: change_records
          text: Change Records
          permissions:
            - route53:changeresourcerecordsets
    sts:
      text: STS AssumeRole
      description: ""
      inputs:
        - name: resource_arn
          type: typeahead_input
          text: Role ARN that you wish to assume
          required: true
          typeahead_endpoint: /policies/typeahead?resource=iam_arn&search={query}
      action_map:
        - name: assume_role
          text: Assume Role
          permissions:
            - sts:AssumeRole
    ses:
      text: SES - Send Email
      inputs:
        - name: from_address
          type: text_input
          text: Email Address to send from
          required: true
          default: "emailaddress@example.com"
        - name: resource_arn
          type: text_input
          text: ARN of the resource to send from
          required: true
      condition:
        StringLike:
          ses:FromAddress: "{from_address}"
      action_map:
        - name: send_email
          text: Send Email
          permissions:
            - ses:SendEmail
            - ses:SendRawEmail
    crud_lookup:
      text: Other
      description: |-
        Define the service (rds, route53, rekognition, etc), the resource (An ARN or a wildcard), and the list of actions
        (List, Read, Write, Permissions Management, Tagging) that you need access to. If you know the specific IAM
        permissions you need, use "Advanced Mode" from the dropdown instead.
      inputs:
        - name: service_name
          type: typeahead_input
          text: Service (s3, sqs, sns, rekognition, etc)
          required: true
          typeahead_endpoint: /api/v1/policyuniverse/autocomplete/?only_filter_services=true&prefix={query}
        - name: resource_arn
          type: text_input
          text: Resource ARN or Wildcard (*)
          required: true
          default: "*"
      action_map:
        - name: list
          text: List
          permissions:
            - List
        - name: read
          text: Read
          permissions:
            - Read
        - name: write
          text: Write
          permissions:
            - Write
        - name: permissions-management
          text: Permissions Management
          permissions:
            - Permissions management
        - name: tagging
          text: Tagging
          permissions:
            - Tagging

# In your deployment, you'll probably want to move these to Dynamic Configuration at
# https://YOUR_CONSOLEME_DOMAIN/config
permission_templates:
  default:
    default: true
    label: Default Template
    policy: |-
      {
           "Statement":[
               {
                   "Action":[
                       ""
                   ],
                   "Effect":"Allow",
                   "Resource": [
                       ""
                   ]
               }
           ],
           "Version":"2012-10-17"
       }
  s3write:
    label: S3 Write Access
    policy: |-
      {
          "Statement":[
              {
                  "Action":[
                      "s3:ListBucket",
                      "s3:GetObject",
                      "s3:PutObject",
                      "s3:DeleteObject"
                  ],
                  "Effect":"Allow",
                  "Resource":[
                      "arn:aws:s3:::BUCKET_NAME",
                      "arn:aws:s3:::BUCKET_NAME/OPTIONAL_PREFIX/\*"
                  ],
                  "Sid":"s3readwrite"
              }
          ]
      }
  s3read:
    label: S3 Read Access
    policy: |-
      {
          "Statement":[
              {
                  "Action":[
                      "s3:ListBucket",
                      "s3:GetObject"
                  ],
                  "Effect":"Allow",
                  "Resource":[
                      "arn:aws:s3:::BUCKET_NAME",
                      "arn:aws:s3:::BUCKET_NAME/OPTIONAL_PREFIX/\*"
                  ],
                  "Sid":"s3readonly"
              }
          ]
      }
  sqs:
    label: SQS
    policy: |-
      {
        "Statement": [
          {
            "Action": [
              "sqs:ReceiveMessage",
              "sqs:SendMessage",
              "sqs:DeleteMessage",
              "sqs:GetQueueUrl",
              "sqs:GetQueueAttributes"
            ],
            "Effect": "Allow",
            "Resource": "QUEUE_ARN"
          }
        ]
      }
  sns:
    label: SNS
    policy: |-
      {
        "Statement": [
          {
            "Action": [
              "sns:Publish",
              "sns:Subscribe",
              "sns:Unsubscribe"
            ],
            "Effect": "Allow",
            "Resource": "TOPIC_ARN"
          }
        ]
      }
  rdspassrole:
    label: RDS Monitoring PassRole
    policy: |-
      {
        "Statement": [
          {
            "Action": [
              "iam:PassRole"
            ],
            "Effect": "Allow",
            "Resource": "arn:aws:iam::<ACCOUNTID>:role/rds-monitoring-role"
          }
        ]
      }
  ses:
    label: SES
    policy: |-
      {
          "Statement": [
              {
                  "Action": [
                      "ses:SendEmail",
                      "ses:SendRawEmail"
                  ],
                  "Effect": "Allow",
                  "Resource": "arn:aws:ses:*:123456789012:identity/saasmail.netflix.com",
                  "Condition": {
                      "StringLike": {
                          "ses:FromAddress": "SENDER@saasmail.netflix.com"
                      }
                  }
              }
          ]
      }
  sts:
    label: STS - Assume role
    policy: |-
      {
          "Statement": [
              {
                  "Action": [
                      "sts:AssumeRole"
                  ],
                  "Effect": "Allow",
                  "Resource": "arn:aws:iam::ACCOUNT_NUMBER:role/ROLE"
              }
          ]
      }
  route53:
    label: Route53 List/Change Record Sets
    policy: |-
      {
          "Statement": [
              {
                  "Action": [
                      "route53:changeresourcerecordsets",
                      "route53:listresourcerecordsets"
                  ],
                  "Resource": [
                      "*"
                  ],
                  "Effect": "Allow"
              }
          ]
      }
  ec2_create_volume:
    label: EC2 Volmount
    policy: |-
      {
          "Statement": [
              {
                  "Action": [
                      "ec2:attachvolume",
                      "ec2:createvolume",
                      "ec2:describelicenses",
                      "ec2:describevolumes",
                      "ec2:detachvolume",
                      "ec2:reportinstancestatus",
                      "ec2:resetsnapshotattribute"
                  ],
                  "Resource": [
                      "*"
                  ],
                  "Effect": "Allow"
              }
          ]
      }
  put_cloudwatch_data:
    label: Cloudwatch - putmetricdata
    policy: |-
      {
          "Statement":[
              {
                  "Action":[
                      "cloudwatch:putmetricdata"
                  ],
                  "Effect":"Allow",
                  "Resource":[
                      "*"
                  ]
              }
          ],
          "Version":"2012-10-17"
      }
  eni_auto_attach:
    label: ENI - Auto attach
    policy: |-
      {
          "Statement":[
              {
                  "Action":[
                      "ec2:AttachNetworkInterface",
                      "ec2:Describe*",
                      "ec2:DetachNetworkInterface"
                  ],
                  "Effect":"Allow",
                  "Resource":[
                      "*"
                  ],
                  "Sid":"eniauto"
              }
          ],
          "Version":"2012-10-17"
      }
  ec2_ipv6:
    label: EC2 - AssignIpv6Addresses
    policy: |-
      {
          "Statement":[
              {
                  "Action":[
                      "ec2:AssignIpv6Addresses"
                  ],
                  "Effect":"Allow",
                  "Resource":[
                      "*"
                  ]
              }
          ]
      }
  volmount:
    label: EC2 - volmount
    policy: |-
      {
          "Statement":[
              {
                  "Action":[
                        "ec2:attachvolume",
                        "ec2:createsnapshot",
                        "ec2:createtags",
                        "ec2:createvolume",
                        "ec2:deletesnapshot",
                        "ec2:describeinstances",
                        "ec2:describetags",
                        "ec2:describevolumes",
                        "ec2:modifyinstanceattribute"
                  ],
                  "Effect":"Allow",
                  "Resource":[
                      "*"
                  ]
              }
          ]
      }

ses:
  support_reference: "Please contact us at consoleme@example.com if you have any questions or concerns."
  arn: "arn:aws:ses:us-east-1:123456789012:identity/example.com"
  consoleme:
    name: ConsoleMe
<<<<<<< HEAD
    sender: consoleme_test@example.com

challenge_url:
  enabled: true
=======
    sender: consoleme_test@example.com
>>>>>>> 359cd443
<|MERGE_RESOLUTION|>--- conflicted
+++ resolved
@@ -645,11 +645,6 @@
   arn: "arn:aws:ses:us-east-1:123456789012:identity/example.com"
   consoleme:
     name: ConsoleMe
-<<<<<<< HEAD
     sender: consoleme_test@example.com
-
 challenge_url:
-  enabled: true
-=======
-    sender: consoleme_test@example.com
->>>>>>> 359cd443
+  enabled: true