"""Docstring in public module."""
import os
import sys

import ujson as json
from tornado.testing import AsyncHTTPTestCase

APP_ROOT = os.path.abspath(os.path.join(os.path.dirname(__file__), ".."))
sys.path.append(os.path.join(APP_ROOT, ".."))


class TestUserProfile(AsyncHTTPTestCase):
    def get_app(self):
        from consoleme.routes import make_app

        return make_app(jwt_validator=lambda x: {})

    def test_profile(self):
        from consoleme.config import config

        self.maxDiff = None
        headers = {
            config.get("auth.user_header_name"): "user@example.com",
            config.get("auth.groups_header_name"): "groupa,groupb,groupc",
        }

        response = self.fetch("/api/v2/user_profile", headers=headers)
        self.assertEqual(response.code, 200)
        response_j = json.loads(response.body)
        consoleme_logo = response_j["site_config"].pop("consoleme_logo")
        self.assertIn("/images/logos/", consoleme_logo)
        self.assertEqual(
            response_j,
            {
                "site_config": {
                    "google_analytics": {"tracking_id": None, "options": {}},
                    "documentation_url": "https://github.com/Netflix/consoleme/",
                    "support_contact": "consoleme-support@example.com",
                    "support_chat_url": "https://www.example.com/slack/channel",
                    "security_logo": None,
                    "security_url": None,
                    "landing_url": None,
<<<<<<< HEAD
                    "temp_policy_support": True,
=======
                    "notifications": {"enabled": None, "request_interval": 60},
>>>>>>> 956cf63c
                },
                "user": "user@example.com",
                "can_logout": False,
                "is_contractor": False,
                "employee_photo_url": "https://www.gravatar.com/avatar/b58996c504c5638798eb6b511e6f49af?d=mp",
                "employee_info_url": None,
                "authorization": {
                    "can_edit_policies": False,
                    "can_create_roles": False,
                    "can_delete_iam_principals": False,
                },
                "pages": {
                    "header": {
                        "custom_header_message_title": "Warning:",
                        "custom_header_message_text": "This configuration has no authentication configured. Do not use in a production environment. Do not publicly expose this endpoint or your AWS environment will be compromised! Click [here](/generate_config) to generate a configuration.",
                        "custom_header_message_route": ".*",
                    },
                    "groups": {"enabled": False},
                    "users": {"enabled": False},
                    "policies": {"enabled": True},
                    "self_service": {"enabled": True},
                    "api_health": {"enabled": False},
                    "audit": {"enabled": False},
                    "config": {"enabled": False},
                },
                "accounts": {"123456789012": "default_account"},
            },
        )<|MERGE_RESOLUTION|>--- conflicted
+++ resolved
@@ -40,11 +40,8 @@
                     "security_logo": None,
                     "security_url": None,
                     "landing_url": None,
-<<<<<<< HEAD
                     "temp_policy_support": True,
-=======
                     "notifications": {"enabled": None, "request_interval": 60},
->>>>>>> 956cf63c
                 },
                 "user": "user@example.com",
                 "can_logout": False,
