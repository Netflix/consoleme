--- conflicted
+++ resolved
@@ -1,8 +1,5 @@
 import ujson as json
-<<<<<<< HEAD
-=======
 from deepdiff import DeepDiff
->>>>>>> 52529844
 from tornado.testing import AsyncHTTPTestCase
 
 from consoleme.config import config
@@ -77,12 +74,6 @@
             config.get("auth.groups_header_name"): "groupa,groupb,groupc",
         }
         response = self.fetch(
-<<<<<<< HEAD
-            "/api/v2/requests", method="POST", headers=headers, body="{}"
-        )
-        self.assertEqual(response.code, 501)
-        self.assertDictEqual(json.loads(response.body), expected)
-=======
             "/api/v2/requests",
             method="POST",
             headers=headers,
@@ -120,7 +111,6 @@
         res = json.loads(response.body)
         self.assertEqual(len(json.loads(response.body)), 1)
         self.assertEqual(res[0], mock_request_data[1])
->>>>>>> 52529844
 
 
 class TestRequestDetailHandler(AsyncHTTPTestCase):
